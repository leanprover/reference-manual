{"version": "1.1.0",
 "packagesDir": ".lake/packages",
 "packages":
 [{"url": "https://github.com/leanprover/verso.git",
   "type": "git",
   "subDir": null,
   "scope": "",
<<<<<<< HEAD
   "rev": "984933046ebda997f57d9b464d7647b61625dfd3",
=======
   "rev": "9dccd5bdd8760fefc42b3ce9b418a936eb68ceb0",
>>>>>>> 860abdbe
   "name": "verso",
   "manifestFile": "lake-manifest.json",
   "inputRev": "nightly-testing",
   "inherited": false,
   "configFile": "lakefile.lean"},
  {"url": "https://github.com/acmepjz/md4lean",
   "type": "git",
   "subDir": null,
   "scope": "",
   "rev": "b16338c5c66f57ef5510d4334eb6fa4e2c6c8cd8",
   "name": "MD4Lean",
   "manifestFile": "lake-manifest.json",
   "inputRev": "main",
   "inherited": false,
   "configFile": "lakefile.lean"},
  {"url": "https://github.com/leanprover/subverso",
   "type": "git",
   "subDir": null,
   "scope": "",
   "rev": "79c973b07e2f43c4ac1cec720bbe20b4fbfbd0e9",
   "name": "subverso",
   "manifestFile": "lake-manifest.json",
   "inputRev": "main",
   "inherited": true,
   "configFile": "lakefile.lean"}],
 "name": "«verso-manual»",
 "lakeDir": ".lake"}<|MERGE_RESOLUTION|>--- conflicted
+++ resolved
@@ -5,11 +5,7 @@
    "type": "git",
    "subDir": null,
    "scope": "",
-<<<<<<< HEAD
-   "rev": "984933046ebda997f57d9b464d7647b61625dfd3",
-=======
    "rev": "9dccd5bdd8760fefc42b3ce9b418a936eb68ceb0",
->>>>>>> 860abdbe
    "name": "verso",
    "manifestFile": "lake-manifest.json",
    "inputRev": "nightly-testing",
