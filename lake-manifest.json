--- conflicted
+++ resolved
@@ -5,11 +5,7 @@
    "type": "git",
    "subDir": null,
    "scope": "",
-<<<<<<< HEAD
-   "rev": "f27d99e5ae7a52e0c95fce1085b4557d12ca85ea",
-=======
-   "rev": "dd37d0e7e68c54840da17b7c89ce6811ac0e428a",
->>>>>>> 0a1816a2
+   "rev": "84fecb1face7e417cd3da73aba6a3e36907c7fa2",
    "name": "verso",
    "manifestFile": "lake-manifest.json",
    "inputRev": "tutorials",
