{"version": "1.1.0",
 "packagesDir": ".lake/packages",
 "packages":
 [{"url": "https://github.com/leanprover/verso.git",
   "type": "git",
   "subDir": null,
   "scope": "",
<<<<<<< HEAD
   "rev": "f9bea6cd8a6360ab03e9c97048dc3d566daa13d6",
=======
   "rev": "a5f5db933c41d19bc70374bf25b9beec6d4a86aa",
>>>>>>> 40f79afc
   "name": "verso",
   "manifestFile": "lake-manifest.json",
   "inputRev": "nightly-testing",
   "inherited": false,
   "configFile": "lakefile.lean"},
  {"url": "https://github.com/leanprover-community/plausible",
   "type": "git",
   "subDir": null,
   "scope": "",
<<<<<<< HEAD
   "rev": "2503bfb5e2d4d8202165f5bd2cc39e44a3be31c3",
=======
   "rev": "ec4a54b5308c1f46b4b52a9c62fb67d193aa0972",
>>>>>>> 40f79afc
   "name": "plausible",
   "manifestFile": "lake-manifest.json",
   "inputRev": "main",
   "inherited": true,
   "configFile": "lakefile.toml"},
  {"url": "https://github.com/acmepjz/md4lean",
   "type": "git",
   "subDir": null,
   "scope": "",
<<<<<<< HEAD
   "rev": "44da417da3705ede62b5c39382ddd2261ec3933e",
=======
   "rev": "38ac5945d744903ffcc473ce1030223991b11cf6",
>>>>>>> 40f79afc
   "name": "MD4Lean",
   "manifestFile": "lake-manifest.json",
   "inputRev": "main",
   "inherited": true,
   "configFile": "lakefile.lean"},
  {"url": "https://github.com/leanprover/subverso",
   "type": "git",
   "subDir": null,
   "scope": "",
<<<<<<< HEAD
   "rev": "d1e3faaca8e2bd2fe29bb6a5d2072eedfd5fb811",
=======
   "rev": "dc682308e3b0a08277d0848e9932a68fae309634",
>>>>>>> 40f79afc
   "name": "subverso",
   "manifestFile": "lake-manifest.json",
   "inputRev": "main",
   "inherited": true,
   "configFile": "lakefile.lean"}],
 "name": "«verso-manual»",
 "lakeDir": ".lake"}<|MERGE_RESOLUTION|>--- conflicted
+++ resolved
@@ -5,11 +5,7 @@
    "type": "git",
    "subDir": null,
    "scope": "",
-<<<<<<< HEAD
-   "rev": "f9bea6cd8a6360ab03e9c97048dc3d566daa13d6",
-=======
-   "rev": "a5f5db933c41d19bc70374bf25b9beec6d4a86aa",
->>>>>>> 40f79afc
+   "rev": "a61d5e82f44070409b42a4b008146060d708ccfd",
    "name": "verso",
    "manifestFile": "lake-manifest.json",
    "inputRev": "nightly-testing",
@@ -19,11 +15,7 @@
    "type": "git",
    "subDir": null,
    "scope": "",
-<<<<<<< HEAD
-   "rev": "2503bfb5e2d4d8202165f5bd2cc39e44a3be31c3",
-=======
    "rev": "ec4a54b5308c1f46b4b52a9c62fb67d193aa0972",
->>>>>>> 40f79afc
    "name": "plausible",
    "manifestFile": "lake-manifest.json",
    "inputRev": "main",
@@ -33,11 +25,7 @@
    "type": "git",
    "subDir": null,
    "scope": "",
-<<<<<<< HEAD
-   "rev": "44da417da3705ede62b5c39382ddd2261ec3933e",
-=======
    "rev": "38ac5945d744903ffcc473ce1030223991b11cf6",
->>>>>>> 40f79afc
    "name": "MD4Lean",
    "manifestFile": "lake-manifest.json",
    "inputRev": "main",
@@ -47,11 +35,7 @@
    "type": "git",
    "subDir": null,
    "scope": "",
-<<<<<<< HEAD
-   "rev": "d1e3faaca8e2bd2fe29bb6a5d2072eedfd5fb811",
-=======
-   "rev": "dc682308e3b0a08277d0848e9932a68fae309634",
->>>>>>> 40f79afc
+   "rev": "fe7b907a0ec113fb3ab166aaf48b91e9c27fda67",
    "name": "subverso",
    "manifestFile": "lake-manifest.json",
    "inputRev": "main",
