/-
Copyright (c) 2024 Lean FRO LLC. All rights reserved.
Released under Apache 2.0 license as described in the file LICENSE.
Author: David Thrane Christiansen
-/
import VersoManual

import Manual.Intro
import Manual.Elaboration
import Manual.Language
import Manual.Terms
import Manual.Tactics
import Manual.Simp
import Manual.BasicTypes
import Manual.NotationsMacros
import Manual.IO

open Verso.Genre Manual

set_option pp.rawOnError true

#doc (Manual) "The Lean Language Reference" =>
%%%
tag := "lean-language-reference"
%%%


This is the _Lean Language Reference_, an in-progress reference work on Lean.
It is intended to be a comprehensive, precise description of Lean: a reference work in which Lean users can look up detailed information, rather than a tutorial for new users.
For other documentation, please refer to the [Lean documentation site](https://lean-lang.org/documentation/).

{include Manual.Intro}

{include Manual.Elaboration}

{include Manual.Language}

{include Manual.Terms}

# Monads and `do`-Notation
%%%
tag := "monads-and-do"
%%%


:::planned 102
This chapter will describe `do`-notation in Lean:
 * Overview of {deftech}[monads]
 * Desugaring of `do` and its associated control structures
 * Comprehensive description of the syntax of `do`-notation
 * Definition of being in the "same `do`-block"
 * Various common kinds of monads, including reader monads, {deftech}[state monads], and {deftech}[exception monads].
:::

{include 0 Manual.IO}

{include 0 Manual.Tactics}

{include 0 Manual.Simp}

{include 0 Manual.BasicTypes}

# Standard Library
%%%
tag := "standard-library"
%%%


:::planned 109
Overview of the standard library, including types from the prelude and those that require imports.
:::

{include 0 Manual.NotationsMacros}

# Output from Lean

:::planned 122
 * {deftech}[Unexpanders]
 * {deftech key:="delaborate"}[Delaboration]
 * {deftech}[Pretty printing]
 * Parenthesizers
:::

# Elan
%%%
tag := "elan"
%%%


::: planned 74

This section will describe Elan and how to use it:

 * `lean-toolchain` files
 * `+`-syntax for toolchain selection
 * Specific overrides
 * Using a local development build of Lean with Elan
:::

# Lake and Reservoir
%%%
tag := "build-tools-and-distribution"
%%%

## Lake
%%%
tag := "lake"
%%%


::: planned 75
 * Port and organize the information in the Lake README
 * Describe the underlying Lake-specific concepts of traces, artifacts, workspaces, and facets
:::

## Reservoir
%%%
tag := "reservoir"
%%%


::: planned 76
 * Concepts
 * Package and toolchain versions
 * Tags and builds
:::

# Index
%%%
number := false
file := some "the-index"
%%%

{theIndex}



::::::draft

:::progress
```namespace
String Char Nat Lean.Elab.Tactic Array Subarray IO IO.FS System System.FilePath IO.Process IO.FS.Stream ST IO.Error IO.FS.Stream.Buffer IO.FS.Handle
IO.Process.SpawnArgs IO.Process.Output IO.Process.Child IO.Process.StdioConfig IO.Process.Stdio IO.Ref ST.Ref IO.FS.Metadata IO.FS.DirEntry EIO BaseIO
IO.FileRight IO.FS.Stream Task Task.Priority Unit PUnit
<<<<<<< HEAD
Bool Decidable
=======
System.Platform
PLift ULift Subtype Option List
USize
UInt8 UInt16 UInt32 UInt64
Int8 Int16 Int32 Int64
>>>>>>> 3692404c
```

```exceptions
Bool.toLBool
Bool.«term_^^_»
```

```exceptions
Decidable.or_not_self
```

```exceptions
String.revFindAux String.extract.go₂ String.substrEq.loop String.casesOn
String.offsetOfPosAux String.extract.go₁ String.mapAux String.firstDiffPos.loop String.utf8SetAux String.revPosOfAux String.replace.loop
String.rec String.recOn String.posOfAux String.splitAux String.foldrAux
String.splitOnAux String.intercalate.go String.anyAux String.findAux
String.utf8GetAux? String.foldlAux String.utf8GetAux
String.utf8PrevAux String.noConfusionType String.noConfusion
String.utf8ByteSize.go String.validateUTF8.loop
String.crlfToLf.go
String.fromUTF8.loop
String.one_le_csize
```

```exceptions
String.sluggify
```

```exceptions
Nat.anyM.loop
Nat.nextPowerOfTwo.go
Nat.foldRevM.loop
Nat.foldM.loop
Nat.foldTR.loop
Nat.recAux
Nat.allTR.loop
Nat.allM.loop
Nat.anyTR.loop
Nat.anyM.loop
Nat.toSuperDigitsAux
Nat.casesAuxOn
Nat.forM.loop
Nat.repeatTR.loop
Nat.forRevM.loop
Nat.toSubDigitsAux
```

```exceptions
Nat.one_pos
Nat.not_lt_of_lt
Nat.sub_lt_self
Nat.lt_or_gt
Nat.pow_le_pow_left
Nat.not_lt_of_gt
Nat.le_or_le
Nat.le_or_ge
Nat.pred_lt'
Nat.pow_le_pow_right
Nat.lt_iff_le_and_not_ge
Nat.mul_pred_right
Nat.mul_pred_left
Nat.prod_dvd_and_dvd_of_dvd_prod
Nat.lt_iff_le_and_not_ge
Nat.mul_pred_right
```

```exceptions
Nat.binductionOn
Nat.le.rec
Nat.le.recOn
Nat.le.casesOn
Nat.le.below
Nat.le.below.step
Nat.le.below.rec
Nat.le.below.recOn
Nat.le.below.refl
Nat.le.below.casesOn
```

```exceptions
Array.get?_size
Array.forIn'.loop
Array.mapM.map
Array.findIdx?.loop
Array.get_extract_loop_lt
Array.foldrM_eq_foldrM_data
Array.get?_push
Array.appendList_data
Array.insertAt.loop
Array.reverse.loop
Array.foldrM_eq_reverse_foldlM_data
Array.isPrefixOfAux
Array.takeWhile.go
Array.isPrefixOfAux
Array.size_eq_length_data
Array.qpartition.loop
Array.insertionSort.swapLoop
Array.foldl_data_eq_bind
Array.foldl_toList_eq_bind
Array.foldrMUnsafe
Array.get_swap_left
Array.get_extract_loop_ge_aux
Array.data_swap
Array.get_extract_loop_lt_aux
Array.get?_swap
Array.get_swap'
Array.mapM_eq_mapM_data
Array.anyM.loop
Array.getElem_eq_data_getElem
Array.get_swap_right
Array.get_extract_loop_ge
Array.foldrM.fold
Array.foldlM.loop
Array.take.loop
Array.mapMUnsafe
Array.binSearchAux
Array.eq_push_pop_back_of_size_ne_zero
Array.get?_push_eq
Array.append_data
Array.indexOfAux
Array.reverse_toList
Array.ofFn.go
Array.get?_eq_data_get?
Array.filterMap_data
Array.empty_data
Array.foldrMUnsafe.fold
Array.toListImpl
Array.filter_data
Array.get_swap_of_ne
Array.get_append_right
Array.getElem?_eq_toList_getElem?
Array.foldl_eq_foldl_data
Array.sequenceMap.loop
Array.toList_eq
Array.findSomeRevM?.find
Array.data_range
Array.forIn'Unsafe.loop
Array.foldlM_eq_foldlM_data
Array.getElem_eq_toList_getElem
Array.getElem_mem_data
Array.get_extract
Array.extract.loop
Array.foldlMUnsafe.fold
Array.data_set
Array.forIn'Unsafe
Array.mapMUnsafe.map
Array.mapM'.go
Array.pop_data
Array.appendCore.loop
Array.get?_len_le
Array.back_push
Array.all_def
Array.get_push_lt
Array.foldl_data_eq_map
Array.get?_eq_toList_get?
Array.isEqvAux
Array.getElem?_mem
Array.getElem_fin_eq_toList_get
Array.getElem?_eq_data_get?
Array.foldr_eq_foldr_data
Array.data_length
Array.get_push
Array.push_data
Array.toArray_data
Array.get_append_left
Array.insertionSort.traverse
Array.getElem_fin_eq_data_get
Array.toListLitAux
Array.map_data
Array.get?_push_lt
Array.get_extract_aux
Array.foldlMUnsafe
Array.qsort.sort
Array.any_def
Array.anyMUnsafe
Array.data_toArray
Array.mem_data
Array.get_swap
Array.mapFinIdxM.map
Array.data_pop
Array.anyMUnsafe.any
Array.mkArray0
Array.mkArray1
Array.mkArray2
Array.mkArray3
Array.mkArray4
Array.mkArray5
Array.mkArray6
Array.mkArray7
Array.mkArray8
Array.mkEmpty
Array.get_push_eq
Array.appendCore
Array.modifyMUnsafe
Array.mapSepElems
Array.mapSepElemsM
Array.toArrayLit
Array.getSepElems
Array.zipWithAux
Array.casesOn
Array.rec
Array.recOn
Array.noConfusion
Array.noConfusionType
Array.tacticArray_get_dec
Array.back_eq_back?
Array.mkArray_data
Array.getLit
```

```exceptions
Array.qpartition
```

```exceptions
Subarray.forInUnsafe.loop
Subarray.as
Subarray.casesOn
Subarray.recOn
Subarray.rec
Subarray.noConfusion
Subarray.noConfusionType
Subarray.forInUnsafe
Subarray.findSomeRevM?.find
```

```exceptions
Lean.Elab.Tactic.evalUnfold.go
Lean.Elab.Tactic.dsimpLocation.go
Lean.Elab.Tactic.withCollectingNewGoalsFrom.go
Lean.Elab.Tactic.evalRunTac.unsafe_impl_1
Lean.Elab.Tactic.evalRunTac.unsafe_1
Lean.Elab.Tactic.evalTactic.handleEx
Lean.Elab.Tactic.simpLocation.go
Lean.Elab.Tactic.instToSnapshotTreeTacticParsedSnapshot.go
Lean.Elab.Tactic.dsimpLocation'.go
Lean.Elab.Tactic.withRWRulesSeq.go
Lean.Elab.Tactic.runTermElab.go
Lean.Elab.Tactic.getMainGoal.loop
Lean.Elab.Tactic.elabSimpArgs.isSimproc?
Lean.Elab.Tactic.elabSimpArgs.resolveSimpIdTheorem?
Lean.Elab.Tactic.tactic.dbg_cache
Lean.Elab.Tactic.tactic.simp.trace
Lean.Elab.Tactic.liftMetaTacticAux
```

```exceptions

Lean.Elab.Tactic.elabSetOption
Lean.Elab.Tactic.evalSeq1
Lean.Elab.Tactic.evalSimp
Lean.Elab.Tactic.evalSpecialize
Lean.Elab.Tactic.evalTacticAt
Lean.Elab.Tactic.evalSimpAll
Lean.Elab.Tactic.evalIntro.introStep
Lean.Elab.Tactic.evalDone
Lean.Elab.Tactic.evalRevert
Lean.Elab.Tactic.evalRight
Lean.Elab.Tactic.evalUnfold
Lean.Elab.Tactic.evalConstructor
Lean.Elab.Tactic.evalTacticCDot
Lean.Elab.Tactic.evalTraceMessage
Lean.Elab.Tactic.evalClear
Lean.Elab.Tactic.evalIntroMatch
Lean.Elab.Tactic.evalInduction
Lean.Elab.Tactic.evalApply
Lean.Elab.Tactic.evalUnknown
Lean.Elab.Tactic.evalRefl
Lean.Elab.Tactic.evalTactic.throwExs
Lean.Elab.Tactic.evalDSimp
Lean.Elab.Tactic.evalSepTactics.goEven
Lean.Elab.Tactic.evalAllGoals
Lean.Elab.Tactic.evalSplit
Lean.Elab.Tactic.evalInjection
Lean.Elab.Tactic.evalParen
Lean.Elab.Tactic.evalFocus
Lean.Elab.Tactic.evalLeft
Lean.Elab.Tactic.evalRotateRight
Lean.Elab.Tactic.evalWithReducible
Lean.Elab.Tactic.evalTactic.expandEval
Lean.Elab.Tactic.evalTraceState
Lean.Elab.Tactic.evalCase'
Lean.Elab.Tactic.evalSepTactics.goOdd
Lean.Elab.Tactic.evalWithReducibleAndInstances
Lean.Elab.Tactic.evalTacticSeqBracketed
Lean.Elab.Tactic.evalTactic.eval
Lean.Elab.Tactic.evalAlt
Lean.Elab.Tactic.evalGeneralize
Lean.Elab.Tactic.evalRewriteSeq
Lean.Elab.Tactic.evalSleep
Lean.Elab.Tactic.evalDSimpTrace
Lean.Elab.Tactic.evalReplace
Lean.Elab.Tactic.evalOpen
Lean.Elab.Tactic.evalAssumption
Lean.Elab.Tactic.evalSepTactics
Lean.Elab.Tactic.evalWithUnfoldingAll
Lean.Elab.Tactic.evalMatch
Lean.Elab.Tactic.evalRepeat1'
Lean.Elab.Tactic.evalFailIfSuccess
Lean.Elab.Tactic.evalRename
Lean.Elab.Tactic.evalFirst.loop
Lean.Elab.Tactic.evalSimpTrace
Lean.Elab.Tactic.evalFirst
Lean.Elab.Tactic.evalSubstVars
Lean.Elab.Tactic.evalRunTac
Lean.Elab.Tactic.evalSymmSaturate
Lean.Elab.Tactic.evalWithAnnotateState
Lean.Elab.Tactic.evalTacticAtRaw
Lean.Elab.Tactic.evalDbgTrace
Lean.Elab.Tactic.evalSubst
Lean.Elab.Tactic.evalNativeDecide
Lean.Elab.Tactic.evalCalc
Lean.Elab.Tactic.evalCase
Lean.Elab.Tactic.evalRepeat'
Lean.Elab.Tactic.evalRefine
Lean.Elab.Tactic.evalContradiction
Lean.Elab.Tactic.evalSymm
Lean.Elab.Tactic.evalInjections
Lean.Elab.Tactic.evalExact
Lean.Elab.Tactic.evalRotateLeft
Lean.Elab.Tactic.evalFail
Lean.Elab.Tactic.evalTactic
Lean.Elab.Tactic.evalSimpAllTrace
Lean.Elab.Tactic.evalRefine'
Lean.Elab.Tactic.evalChoice
Lean.Elab.Tactic.evalInduction.checkTargets
Lean.Elab.Tactic.evalIntro
Lean.Elab.Tactic.evalAnyGoals
Lean.Elab.Tactic.evalCases
Lean.Elab.Tactic.evalDelta
Lean.Elab.Tactic.evalDecide
Lean.Elab.Tactic.evalChoiceAux
Lean.Elab.Tactic.evalTacticSeq
Lean.Elab.Tactic.evalCheckpoint
Lean.Elab.Tactic.evalRenameInaccessibles
Lean.Elab.Tactic.evalIntros
Lean.Elab.Tactic.evalApplyLikeTactic
Lean.Elab.Tactic.evalSkip
Lean.Elab.Tactic.evalCalc.throwFailed
Lean.Elab.Tactic.evalSubstEqs
Lean.Elab.Tactic.evalTacticSeq1Indented
```

```exceptions
IO.stdGenRef
IO.throwServerError
IO.initializing
```

```exceptions
IO.Process.StdioConfig.noConfusionType
IO.Process.StdioConfig.recOn
IO.Process.StdioConfig.rec
IO.Process.StdioConfig.noConfusion
IO.Process.StdioConfig.casesOn
```

```exceptions
IO.FS.lines.read
```


```exceptions
IO.FS.Handle.readBinToEndInto.loop
```

```exceptions
IO.FS.Stream.readLspNotificationAs
IO.FS.Stream.readNotificationAs
IO.FS.Stream.readResponseAs
IO.FS.Stream.writeLspNotification
IO.FS.Stream.readJson
IO.FS.Stream.readLspMessage
IO.FS.Stream.Buffer.casesOn
IO.FS.Stream.Buffer.noConfusion
IO.FS.Stream.Buffer.recOn
IO.FS.Stream.Buffer.noConfusionType
IO.FS.Stream.Buffer.rec
IO.FS.Stream.rec
IO.FS.Stream.writeLspRequest
IO.FS.Stream.writeResponseError
IO.FS.Stream.noConfusionType
IO.FS.Stream.writeLspResponseErrorWithData
IO.FS.Stream.readLspResponseAs
IO.FS.Stream.noConfusion
IO.FS.Stream.writeLspResponse
IO.FS.Stream.readLspRequestAs
IO.FS.Stream.casesOn
IO.FS.Stream.readMessage
IO.FS.Stream.writeLspMessage
IO.FS.Stream.writeResponseErrorWithData
IO.FS.Stream.recOn
IO.FS.Stream.writeRequest
IO.FS.Stream.writeJson
IO.FS.Stream.writeLspResponseError
IO.FS.Stream.chainLeft
IO.FS.Stream.readRequestAs
IO.FS.Stream.withPrefix
IO.FS.Stream.writeResponse
IO.FS.Stream.chainRight
IO.FS.Stream.writeNotification
IO.FS.Stream.writeMessage
```
```exceptions
System.FilePath.recOn
System.FilePath.noConfusion
System.FilePath.casesOn
System.FilePath.walkDir.go
System.FilePath.rec
System.FilePath.noConfusionType
```

```exceptions
List.tacticSizeOf_list_dec
Lean.Parser.Tactic.tacticRefine_lift_
Lean.Parser.Tactic.tacticRefine_lift'_
Array.tacticArray_mem_dec
Lean.Parser.Tactic.normCast0
tacticClean_wf
Lean.Parser.Tactic.nestedTactic
Lean.Parser.Tactic.unknown
Lean.Parser.Tactic.paren
tacticDecreasing_trivial_pre_omega
```

```exceptions
IO.Process.Stdio.toCtorIdx
```

```exceptions
BaseIO.mapTasks.go
```
:::

::::::<|MERGE_RESOLUTION|>--- conflicted
+++ resolved
@@ -142,15 +142,12 @@
 String Char Nat Lean.Elab.Tactic Array Subarray IO IO.FS System System.FilePath IO.Process IO.FS.Stream ST IO.Error IO.FS.Stream.Buffer IO.FS.Handle
 IO.Process.SpawnArgs IO.Process.Output IO.Process.Child IO.Process.StdioConfig IO.Process.Stdio IO.Ref ST.Ref IO.FS.Metadata IO.FS.DirEntry EIO BaseIO
 IO.FileRight IO.FS.Stream Task Task.Priority Unit PUnit
-<<<<<<< HEAD
 Bool Decidable
-=======
 System.Platform
 PLift ULift Subtype Option List
 USize
 UInt8 UInt16 UInt32 UInt64
 Int8 Int16 Int32 Int64
->>>>>>> 3692404c
 ```
 
 ```exceptions
