/-
Copyright (c) 2024 Lean FRO LLC. All rights reserved.
Released under Apache 2.0 license as described in the file LICENSE.
Author: David Thrane Christiansen
-/
import Manual
import Manual.Meta
import VersoManual

open Verso.Genre.Manual
open Verso.Genre.Manual.InlineLean

open Verso.Output.Html in
def searchModule := {{
    <script type="module" src="/static/search/search-init.js"></script>
  }}


<<<<<<< HEAD
=======
open Verso.Output.Html in
def plausible := {{
    <script defer="defer" data-domain="lean-lang.org/doc/reference/latest" src="https://plausible.io/js/script.outbound-links.js"></script>
  }}



>>>>>>> ef76a1d7
def fuzzysortLicense : LicenseInfo where
  identifier := "MIT"
  dependency := "fuzzysort v3.1.0"
  howUsed := "The fuzzysort library is used in the search box to quickly filter results."
  link := "https://github.com/farzher/fuzzysort"
  text := #[(some "The MIT License", text)]
where
  text := r#"
Copyright (c) 2018 Stephen Kamenar

Permission is hereby granted, free of charge, to any person obtaining a copy
of this software and associated documentation files (the "Software"), to deal
in the Software without restriction, including without limitation the rights
to use, copy, modify, merge, publish, distribute, sublicense, and/or sell
copies of the Software, and to permit persons to whom the Software is
furnished to do so, subject to the following conditions:

The above copyright notice and this permission notice shall be included in all
copies or substantial portions of the Software.

THE SOFTWARE IS PROVIDED "AS IS", WITHOUT WARRANTY OF ANY KIND, EXPRESS OR
IMPLIED, INCLUDING BUT NOT LIMITED TO THE WARRANTIES OF MERCHANTABILITY,
FITNESS FOR A PARTICULAR PURPOSE AND NONINFRINGEMENT. IN NO EVENT SHALL THE
AUTHORS OR COPYRIGHT HOLDERS BE LIABLE FOR ANY CLAIM, DAMAGES OR OTHER
LIABILITY, WHETHER IN AN ACTION OF CONTRACT, TORT OR OTHERWISE, ARISING FROM,
OUT OF OR IN CONNECTION WITH THE SOFTWARE OR THE USE OR OTHER DEALINGS IN THE
SOFTWARE.
"#

def w3ComboboxLicense : LicenseInfo where
  identifier := "W3C-20150513"
  dependency := "Editable Combobox With Both List and Inline Autocomplete Example, from the W3C's ARIA Authoring Practices Guide (APG)"
  howUsed := "The search box component includes code derived from the example code in the linked article from the W3C's ARIA Authoring Practices Guide (APG)."
  link := "https://www.w3.org/WAI/ARIA/apg/patterns/combobox/examples/combobox-autocomplete-both/"
  text := #[(some "Software and Document License - 2023 Version", text)]
where
  text := r#"Permission to copy, modify, and distribute this work, with or without
modification, for any purpose and without fee or royalty is hereby granted,
provided that you include the following on ALL copies of the work or portions
thereof, including modifications:

 * The full text of this NOTICE in a location viewable to users of the redistributed or derivative work.

 * Any pre-existing intellectual property disclaimers, notices, or terms and conditions. If none exist, the W3C software and document short notice should be included.

 * Notice of any changes or modifications, through a copyright statement on the new code or document such as "This software or document includes material copied from or derived from "Editable Combobox With Both List and Inline Autocomplete Example" at https://www.w3.org/WAI/ARIA/apg/patterns/combobox/examples/combobox-autocomplete-both/. Copyright © 2024 World Wide Web Consortium. https://www.w3.org/copyright/software-license-2023/"


"#

open Verso.Output.Html in
def scarfPixel := {{
  <img referrerpolicy="no-referrer-when-downgrade" src="https://static.scarf.sh/a.png?x-pxid=11415071-5949-444a-8c93-ef0905bcd026" />
}}

def main :=
  manualMain (%doc Manual) (config := config)
where
  config := Config.addKaTeX {
    extraFiles := [("static", "static")],
    extraCss := [
      "/static/colors.css",
      "/static/theme.css",
      "/static/print.css",
      "/static/search/search-box.css",
      "/static/fonts/source-serif/source-serif-text.css",
      "/static/fonts/source-code-pro/source-code-pro.css",
      "/static/fonts/source-sans/source-sans-3.css",
      "/static/fonts/noto-sans-mono/noto-sans-mono.css"
    ],
    extraJs := [
      -- Search box
      "/static/search/fuzzysort.js",
      -- Print stylesheet improvements
      "/static/print.js"
    ],
    extraHead := #[searchModule, plausible],
    extraContents := #[scarfPixel]
    emitTeX := false,
    emitHtmlSingle := true, -- for proofreading
    logo := some "/static/lean_logo.svg",
    sourceLink := some "https://github.com/leanprover/reference-manual",
    issueLink := some "https://github.com/leanprover/reference-manual/issues"
    -- Licenses for the search box
    licenseInfo := [fuzzysortLicense, w3ComboboxLicense]
  }<|MERGE_RESOLUTION|>--- conflicted
+++ resolved
@@ -15,17 +15,11 @@
     <script type="module" src="/static/search/search-init.js"></script>
   }}
 
-
-<<<<<<< HEAD
-=======
 open Verso.Output.Html in
 def plausible := {{
     <script defer="defer" data-domain="lean-lang.org/doc/reference/latest" src="https://plausible.io/js/script.outbound-links.js"></script>
   }}
 
-
-
->>>>>>> ef76a1d7
 def fuzzysortLicense : LicenseInfo where
   identifier := "MIT"
   dependency := "fuzzysort v3.1.0"
