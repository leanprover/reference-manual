/-
Copyright (c) 2024 Lean FRO LLC. All rights reserved.
Released under Apache 2.0 license as described in the file LICENSE.
Author: David Thrane Christiansen
-/
import Manual
import Manual.Meta
import VersoManual

open Verso.Genre.Manual

open Verso.Output.Html in
def searchModule := {{
    <script type="module" src="/static/search/search-init.js"></script>
  }}


def KaTeXLicense : LicenseInfo where
  identifier := "MIT"
  dependency := "KaTeX"
  howUsed := "KaTeX is used to render mathematical notation."
  link := "https://katex.org/"
  text := #[(some "The MIT License", text)]
where
  text := r#"
Copyright (c) 2013-2020 Khan Academy and other contributors

Permission is hereby granted, free of charge, to any person obtaining a copy
of this software and associated documentation files (the "Software"), to deal
in the Software without restriction, including without limitation the rights
to use, copy, modify, merge, publish, distribute, sublicense, and/or sell
copies of the Software, and to permit persons to whom the Software is
furnished to do so, subject to the following conditions:

The above copyright notice and this permission notice shall be included in all
copies or substantial portions of the Software.

THE SOFTWARE IS PROVIDED "AS IS", WITHOUT WARRANTY OF ANY KIND, EXPRESS OR
IMPLIED, INCLUDING BUT NOT LIMITED TO THE WARRANTIES OF MERCHANTABILITY,
FITNESS FOR A PARTICULAR PURPOSE AND NONINFRINGEMENT. IN NO EVENT SHALL THE
AUTHORS OR COPYRIGHT HOLDERS BE LIABLE FOR ANY CLAIM, DAMAGES OR OTHER
LIABILITY, WHETHER IN AN ACTION OF CONTRACT, TORT OR OTHERWISE, ARISING FROM,
OUT OF OR IN CONNECTION WITH THE SOFTWARE OR THE USE OR OTHER DEALINGS IN THE
SOFTWARE.
"#


def addKaTeX (config : Config) : Config :=
  {config with
    extraCss := "/static/katex/katex.min.css" :: config.extraCss,
    extraJs := "/static/katex/katex.min.js" :: "/static/math.js" :: config.extraJs,
    licenseInfo := KaTeXLicense :: config.licenseInfo
  }


def fuzzysortLicense : LicenseInfo where
  identifier := "MIT"
  dependency := "fuzzysort v3.1.0"
  howUsed := "The fuzzysort library is used in the search box to quickly filter results."
  link := "https://github.com/farzher/fuzzysort"
  text := #[(some "The MIT License", text)]
where
  text := r#"
Copyright (c) 2018 Stephen Kamenar

Permission is hereby granted, free of charge, to any person obtaining a copy
of this software and associated documentation files (the "Software"), to deal
in the Software without restriction, including without limitation the rights
to use, copy, modify, merge, publish, distribute, sublicense, and/or sell
copies of the Software, and to permit persons to whom the Software is
furnished to do so, subject to the following conditions:

The above copyright notice and this permission notice shall be included in all
copies or substantial portions of the Software.

THE SOFTWARE IS PROVIDED "AS IS", WITHOUT WARRANTY OF ANY KIND, EXPRESS OR
IMPLIED, INCLUDING BUT NOT LIMITED TO THE WARRANTIES OF MERCHANTABILITY,
FITNESS FOR A PARTICULAR PURPOSE AND NONINFRINGEMENT. IN NO EVENT SHALL THE
AUTHORS OR COPYRIGHT HOLDERS BE LIABLE FOR ANY CLAIM, DAMAGES OR OTHER
LIABILITY, WHETHER IN AN ACTION OF CONTRACT, TORT OR OTHERWISE, ARISING FROM,
OUT OF OR IN CONNECTION WITH THE SOFTWARE OR THE USE OR OTHER DEALINGS IN THE
SOFTWARE.
"#

def w3ComboboxLicense : LicenseInfo where
  identifier := "W3C-20150513"
  dependency := "Editable Combobox With Both List and Inline Autocomplete Example, from the W3C's ARIA Authoring Practices Guide (APG)"
  howUsed := "The search box component includes code derived from the example code in the linked article from the W3C's ARIA Authoring Practices Guide (APG)."
  link := "https://www.w3.org/WAI/ARIA/apg/patterns/combobox/examples/combobox-autocomplete-both/"
  text := #[(some "Software and Document License - 2023 Version", text)]
where
  text := r#"Permission to copy, modify, and distribute this work, with or without
modification, for any purpose and without fee or royalty is hereby granted,
provided that you include the following on ALL copies of the work or portions
thereof, including modifications:

 * The full text of this NOTICE in a location viewable to users of the redistributed or derivative work.

 * Any pre-existing intellectual property disclaimers, notices, or terms and conditions. If none exist, the W3C software and document short notice should be included.

 * Notice of any changes or modifications, through a copyright statement on the new code or document such as "This software or document includes material copied from or derived from "Editable Combobox With Both List and Inline Autocomplete Example" at https://www.w3.org/WAI/ARIA/apg/patterns/combobox/examples/combobox-autocomplete-both/. Copyright © 2024 World Wide Web Consortium. https://www.w3.org/copyright/software-license-2023/"


"#

def main :=
  manualMain (%doc Manual) (config := config)
where
  config := addKaTeX {
    extraFiles := [("static", "static")],
    extraCss := [
      "/static/colors.css",
      "/static/theme.css",
      "/static/print.css",
      "/static/search/search-box.css",
      "/static/fonts/source-serif/source-serif-text.css",
      "/static/fonts/source-code-pro/source-code-pro.css",
    ],
    extraJs := [
      -- Search box
      "/static/search/fuzzysort.js",
      -- Print stylesheet improvements
      "/static/print.js"
    ],
    extraHead := #[searchModule],
    emitTeX := false,
    emitHtmlSingle := true, -- for proofreading
    logo := some "/static/lean_logo.svg",
<<<<<<< HEAD
    sourceLink := some "https://github.com/leanprover-community/mathlib-manual/",
    issueLink := some "https://github.com/leanprover-community/mathlib-manual/pulls"
=======
    sourceLink := some "https://github.com/leanprover/reference-manual",
    issueLink := some "https://github.com/leanprover/reference-manual/issues"
    -- Licenses for the search box
    licenseInfo := [fuzzysortLicense, w3ComboboxLicense]
>>>>>>> 4ac37043
  }<|MERGE_RESOLUTION|>--- conflicted
+++ resolved
@@ -126,13 +126,8 @@
     emitTeX := false,
     emitHtmlSingle := true, -- for proofreading
     logo := some "/static/lean_logo.svg",
-<<<<<<< HEAD
     sourceLink := some "https://github.com/leanprover-community/mathlib-manual/",
     issueLink := some "https://github.com/leanprover-community/mathlib-manual/pulls"
-=======
-    sourceLink := some "https://github.com/leanprover/reference-manual",
-    issueLink := some "https://github.com/leanprover/reference-manual/issues"
     -- Licenses for the search box
     licenseInfo := [fuzzysortLicense, w3ComboboxLicense]
->>>>>>> 4ac37043
   }