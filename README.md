--- conflicted
+++ resolved
@@ -8,13 +8,7 @@
 
 This is mostly adapted code from the [Lean Language Reference](https://github.com/leanprover/reference-manual). **You should check there for installation instructions.**
 
-<<<<<<< HEAD
 Any problems beyond the content itself are probably carried over from there, and might need fixing there.
-=======
-For developers:
- * The output of building the current state of the `nightly-testing` branch can be read [here](https://lean-reference-manual-review.netlify.app/).
- * Each pull request in this repository causes two separate previews to be generated, one with extra information that's only useful to those actively working on the text, such as TODO notes and symbol coverage progress bars. These are posted by a bot to the PR after the first successful build.
->>>>>>> 54249418
 
 ## Branches and Development
 
@@ -61,11 +55,7 @@
 
 Then run a local web server on its output:
 ```
-<<<<<<< HEAD
-python3 -m http.server 8880 --directory _out/html-multi
-=======
 python3 ./server.py 8880 &
->>>>>>> 54249418
 ```
 
 Then open <http://localhost:8880> in your browser.
