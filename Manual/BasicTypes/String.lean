--- conflicted
+++ resolved
@@ -211,6 +211,10 @@
 
 {docstring String.Pos.Raw}
 
+### Byte Position
+
+{docstring String.Pos.Raw.offsetOfPos}
+
 ### Validity
 
 {docstring String.Pos.Raw.isValid}
@@ -278,35 +282,38 @@
 tag := "string-api-lookup"
 %%%
 
+Operations that select a sub-region of a string (for example, a prefix or suffix of it) return a {ref "string-api-slice"}[slice] into the original string rather than allocating a new string.
+Use {name}`String.Slice.copy` to convert the slice into a new string.
+
 {docstring String.take}
 
 {docstring String.takeWhile}
 
-{docstring String.takeRight}
-
-{docstring String.takeRightWhile}
+{docstring String.takeEnd}
+
+{docstring String.takeEndWhile}
 
 {docstring String.drop}
 
 {docstring String.dropWhile}
 
-{docstring String.dropRight}
-
-{docstring String.dropRightWhile}
+{docstring String.dropEnd}
+
+{docstring String.dropEndWhile}
 
 {docstring String.dropPrefix?}
 
-{docstring String.stripPrefix}
+{docstring String.dropPrefix}
 
 {docstring String.dropSuffix?}
 
-{docstring String.stripSuffix}
-
-{docstring String.trim}
-
-{docstring String.trimLeft}
-
-{docstring String.trimRight}
+{docstring String.dropSuffix}
+
+{docstring String.trimAscii}
+
+{docstring String.trimAsciiStart}
+
+{docstring String.trimAsciiEnd}
 
 {docstring String.removeLeadingSpaces}
 
@@ -319,8 +326,6 @@
 {docstring String.revPosOf}
 
 {docstring String.contains}
-
-{docstring String.offsetOfPos}
 
 {docstring String.replace}
 
@@ -395,11 +400,7 @@
 tag := "string-iterators"
 %%%
 
-<<<<<<< HEAD
-For backwards compatiblity, Lean includes legacy string interators.
-=======
 For backwards compatibility, Lean includes legacy string iterators.
->>>>>>> 40f79afc
 Fundamentally, a {name}`String.Legacy.Iterator` is a pair of a string and a valid position in the string.
 Iterators provide functions for getting the current character ({name String.Legacy.Iterator.curr}`curr`), replacing the current character ({name String.Legacy.Iterator.setCurr}`setCurr`), checking whether the iterator can move to the left or the right ({name String.Legacy.Iterator.hasPrev}`hasPrev` and {name String.Legacy.Iterator.hasNext}`hasNext`, respectively), and moving the iterator ({name String.Legacy.Iterator.prev}`prev` and {name String.Legacy.Iterator.next}`next`, respectively).
 Clients are responsible for checking whether they've reached the beginning or end of the string; otherwise, the iterator ensures that its position always points at a character.
