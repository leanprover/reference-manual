/-
Copyright (c) 2025 Lean FRO LLC. All rights reserved.
Released under Apache 2.0 license as described in the file LICENSE.
Author: David Thrane Christiansen
-/

import VersoManual

import Manual.Meta
import Manual.BasicTypes.UInt.Comparisons
import Manual.BasicTypes.UInt.Arith

open Manual.FFIDocType

open Verso.Genre Manual

<<<<<<< HEAD
set_option verso.docstring.allowMissing true

#doc (Manual) "Fixed-Precision Integer Types" =>
=======
#doc (Manual) "Fixed-Precision Integers" =>
>>>>>>> 4854c149
%%%
tag := "fixed-ints"
%%%

Lean's standard library includes the usual assortment of fixed-width integer types.
From the perspective of formalization and proofs, these types are wrappers around bitvectors of the appropriate size; the wrappers ensure that the correct implementations of e.g. arithmetic operations are applied.
In compiled code, they are represented efficiently: the compiler has special support for them, as it does for other fundamental types.

# Logical Model

Fixed-width integers may be unsigned or signed.
Furthermore, they are available in five sizes: 8, 16, 32, and 64 bits, along with the current architecture's word size.
In their logical models, the unsigned integers are structures that wrap a {name}`BitVec` of the appropriate width.
Signed integers wrap the corresponding unsigned integers, and use a twos-complement representation.

## Unsigned

{docstring USize}

{docstring UInt8}

{docstring UInt16}

{docstring UInt32}

{docstring UInt64}

## Signed

{docstring ISize}

{docstring Int8}

{docstring Int16}

{docstring Int32}

{docstring Int64}

# Run-Time Representation

In compiled code, fixed-width integer types that fit in one less bit than the platform's pointer size are always represented unboxed, without additional allocations or indirections.
This always includes {lean}`Int8`, {lean}`UInt8`, {lean}`Int16`, and {lean}`UInt16`.
On 64-bit architectures, {lean}`Int32` and {lean}`UInt32` are also unboxed.
On 32-bit architectures, {lean}`Int32` and {lean}`UInt32` are boxed, which means they may be represented by a pointer to an object on the heap.
{lean}`ISize`, {lean}`USize`, {lean}`Int64` and {lean}`UInt64` are boxed on all architectures.

Even though some fixed-with integer types require boxing in general, the compiler is able to represent them without boxing in code paths that use only a specific fixed-width type rather than being polymorphic, potentially after a specialization pass.
This applies in most practical situations where these types are used: their values are represented using the corresponding unsigned fixed-width C type when a constructor parameter, function parameter, function return value, or intermediate result is known to be a fixed-width integer type.
The Lean run-time system includes primitives for storing fixed-width integers in constructors of {tech}[inductive types], and the primitive operations are defined on the corresponding C types, so boxing tends to happen at the “edges” of integer calculations rather than for each intermediate result.
In contexts where other types might occur, such as the contents of polymorphic containers like {name}`Array`, these types are boxed, even if an array is statically known to contain only a single fixed-width integer type.{margin}[The monomorphic array type {lean}`ByteArray` avoids boxing for arrays of {lean}`UInt8`.]
Lean does not specialize the representation of inductive types or arrays.
Inspecting a function's type in Lean is not sufficient to determine how fixed-width integer values will be represented, because boxed values are not eagerly unboxed—a function that projects an {name}`Int64` from an array returns a boxed integer value.

# Syntax

All the fixed-width integer types have {name}`OfNat` instances, which allow numerals to be used as literals, both in expression and in pattern contexts.
The signed types additionally have {lean}`Neg` instances, allowing negation to be applied.

:::example "Fixed-Width Literals"
Lean allows both decimal and hexadecimal literals to be used for types with {name}`OfNat` instances.
In this example, literal notation is used to define masks.

```lean
structure Permissions where
  readable : Bool
  writable : Bool
  executable : Bool

def Permissions.encode (p : Permissions) : UInt8 :=
  let r := if p.readable then 0x01 else 0
  let w := if p.writable then 0x02 else 0
  let x := if p.executable then 0x04 else 0
  r ||| w ||| x

def Permissions.decode (i : UInt8) : Permissions :=
  ⟨i &&& 0x01 ≠ 0, i &&& 0x02 ≠ 0, i &&& 0x04 ≠ 0⟩
```

```lean (show := false)
-- Check the above
theorem Permissions.decode_encode (p : Permissions) : p = .decode (p.encode) := by
  let ⟨r, w, x⟩ := p
  cases r <;> cases w <;> cases x <;>
  simp +decide [encode, decode]
```
:::

Literals that overflow their types' precision are interpreted modulus the precision.
Signed types, are interpreted according to the underlying twos-complement representation.

:::example "Overflowing Fixed-Width Literals"
The following statements are all true:
```lean
example : (255 : UInt8) = 255 := by rfl
example : (256 : UInt8) = 0   := by rfl
example : (257 : UInt8) = 1   := by rfl

example : (0x7f : Int8) = 127  := by rfl
example : (0x8f : Int8) = -113 := by rfl
example : (0xff : Int8) = -1   := by rfl
```
:::

# API Reference

## Sizes

Each fixed-width integer has a _size_, which is the number of distinct values that can be represented by the type.
This is not equivalent to C's `sizeof` operator, which instead determines how many bytes the type occupies.

{docstring USize.size}

{docstring ISize.size}

{docstring UInt8.size}

{docstring Int8.size}

{docstring UInt16.size}

{docstring Int16.size}

{docstring UInt32.size}

{docstring Int32.size}

{docstring UInt64.size}

{docstring Int64.size}

## Ranges

{docstring ISize.minValue}

{docstring ISize.maxValue}

{docstring Int8.minValue}

{docstring Int8.maxValue}

{docstring Int16.minValue}

{docstring Int16.maxValue}

{docstring Int32.minValue}

{docstring Int32.maxValue}

{docstring Int64.minValue}

{docstring Int64.maxValue}

## Conversions

### To and From `Int`

{docstring ISize.toInt}

{docstring Int8.toInt}

{docstring Int16.toInt}

{docstring Int32.toInt}

{docstring Int64.toInt}


{docstring ISize.ofInt}

{docstring Int8.ofInt}

{docstring Int16.ofInt}

{docstring Int32.ofInt}

{docstring Int64.ofInt}


{docstring ISize.ofIntTruncate}

{docstring Int8.ofIntTruncate}

{docstring Int16.ofIntTruncate}

{docstring Int32.ofIntTruncate}

{docstring Int64.ofIntTruncate}


{docstring ISize.ofIntLE}

{docstring Int8.ofIntLE}

{docstring Int16.ofIntLE}

{docstring Int32.ofIntLE}

{docstring Int64.ofIntLE}


### To and From `Nat`

{docstring USize.ofNat}

{docstring ISize.ofNat}

{docstring UInt8.ofNat}

{docstring Int8.ofNat}

{docstring UInt16.ofNat}

{docstring Int16.ofNat}

{docstring UInt32.ofNat}

{docstring Int32.ofNat}

{docstring UInt64.ofNat}

{docstring Int64.ofNat}

{docstring USize.ofNat32}

{docstring USize.ofNatLT}

{docstring UInt8.ofNatLT}

{docstring UInt16.ofNatLT}

{docstring UInt32.ofNatLT}

{docstring UInt64.ofNatLT}

{docstring USize.ofNatTruncate}

{docstring UInt8.ofNatTruncate}

{docstring UInt16.ofNatTruncate}

{docstring UInt32.ofNatTruncate}

{docstring UInt64.ofNatTruncate}

{docstring USize.toNat}

{docstring ISize.toNatClampNeg}

{docstring UInt8.toNat}

{docstring Int8.toNatClampNeg}

{docstring UInt16.toNat}

{docstring Int16.toNatClampNeg}

{docstring UInt32.toNat}

{docstring Int32.toNatClampNeg}

{docstring UInt64.toNat}

{docstring Int64.toNatClampNeg}


### To Other Fixed-Width Integers

{docstring USize.toUInt8}

{docstring USize.toUInt16}

{docstring USize.toUInt32}

{docstring USize.toUInt64}

{docstring USize.toISize}


{docstring UInt8.toInt8}

{docstring UInt8.toUInt16}

{docstring UInt8.toUInt32}

{docstring UInt8.toUInt64}

{docstring UInt8.toUSize}


{docstring UInt16.toUInt8}

{docstring UInt16.toInt16}

{docstring UInt16.toUInt32}

{docstring UInt16.toUInt64}

{docstring UInt16.toUSize}


{docstring UInt32.toUInt8}

{docstring UInt32.toUInt16}

{docstring UInt32.toInt32}

{docstring UInt32.toUInt64}

{docstring UInt32.toUSize}


{docstring UInt64.toUInt8}

{docstring UInt64.toUInt16}

{docstring UInt64.toUInt32}

{docstring UInt64.toInt64}

{docstring UInt64.toUSize}


{docstring ISize.toInt8}

{docstring ISize.toInt16}

{docstring ISize.toInt32}

{docstring ISize.toInt64}


{docstring Int8.toInt16}

{docstring Int8.toInt32}

{docstring Int8.toInt64}

{docstring Int8.toISize}


{docstring Int16.toInt8}

{docstring Int16.toInt32}

{docstring Int16.toInt64}

{docstring Int16.toISize}


{docstring Int32.toInt8}

{docstring Int32.toInt16}

{docstring Int32.toInt64}

{docstring Int32.toISize}


{docstring Int64.toInt8}

{docstring Int64.toInt16}

{docstring Int64.toInt32}

{docstring Int64.toISize}



### To Floating-Point Numbers

{docstring ISize.toFloat}

{docstring ISize.toFloat32}

{docstring Int8.toFloat}

{docstring Int8.toFloat32}

{docstring Int16.toFloat}

{docstring Int16.toFloat32}

{docstring Int32.toFloat}

{docstring Int32.toFloat32}

{docstring Int64.toFloat}

{docstring Int64.toFloat32}

{docstring USize.toFloat}

{docstring USize.toFloat32}

{docstring UInt8.toFloat}

{docstring UInt8.toFloat32}

{docstring UInt16.toFloat}

{docstring UInt16.toFloat32}

{docstring UInt32.toFloat}

{docstring UInt32.toFloat32}

{docstring UInt64.toFloat}

{docstring UInt64.toFloat32}

### To and From Bitvectors

{docstring ISize.toBitVec}

{docstring ISize.ofBitVec}

{docstring Int8.toBitVec}

{docstring Int8.ofBitVec}

{docstring Int16.toBitVec}

{docstring Int16.ofBitVec}

{docstring Int32.toBitVec}

{docstring Int32.ofBitVec}

{docstring Int64.toBitVec}

{docstring Int64.ofBitVec}

### To and From Finite Numbers

{docstring USize.toFin}

{docstring UInt8.toFin}

{docstring UInt16.toFin}

{docstring UInt32.toFin}

{docstring UInt64.toFin}

{docstring USize.ofFin}

{docstring UInt8.ofFin}

{docstring UInt16.ofFin}

{docstring UInt32.ofFin}

{docstring UInt64.ofFin}

{docstring USize.repr}

### To Characters

The {name}`Char` type is a wrapper around {name}`UInt32` that requires a proof that the wrapped integer represents a Unicode code point.
This predicate is part of the {name}`UInt32` API.

{docstring UInt32.isValidChar}

{include 2 Manual.BasicTypes.UInt.Comparisons}

{include 2 Manual.BasicTypes.UInt.Arith}

## Bitwise Operations

Typically, bitwise operations on fixed-width integers should be accessed using Lean's overloaded operators, particularly their instances of {name}`ShiftLeft`, {name}`ShiftRight`, {name}`AndOp`, {name}`OrOp`, and {name}`Xor`.

```lean (show := false)
-- Check that all those instances really exist
open Lean Elab Command in
#eval show CommandElabM Unit from do
  let types := [`ISize, `Int8, `Int16, `Int32, `Int64, `USize, `UInt8, `UInt16, `UInt32, `UInt64]
  let classes := [`ShiftLeft, `ShiftRight, `AndOp, `OrOp, `Xor]
  for t in types do
    for c in classes do
      elabCommand <| ← `(example : $(mkIdent c):ident $(mkIdent t) := inferInstance)
```

{docstring USize.land}

{docstring ISize.land}

{docstring UInt8.land}

{docstring Int8.land}

{docstring UInt16.land}

{docstring Int16.land}

{docstring UInt32.land}

{docstring Int32.land}

{docstring UInt64.land}

{docstring Int64.land}

{docstring USize.lor}

{docstring ISize.lor}

{docstring UInt8.lor}

{docstring Int8.lor}

{docstring UInt16.lor}

{docstring Int16.lor}

{docstring UInt32.lor}

{docstring Int32.lor}

{docstring UInt64.lor}

{docstring Int64.lor}

{docstring USize.xor}

{docstring ISize.xor}

{docstring UInt8.xor}

{docstring Int8.xor}

{docstring UInt16.xor}

{docstring Int16.xor}

{docstring UInt32.xor}

{docstring Int32.xor}

{docstring UInt64.xor}

{docstring Int64.xor}

{docstring USize.complement}

{docstring ISize.complement}

{docstring UInt8.complement}

{docstring Int8.complement}

{docstring UInt16.complement}

{docstring Int16.complement}

{docstring UInt32.complement}

{docstring Int32.complement}

{docstring UInt64.complement}

{docstring Int64.complement}

{docstring USize.shiftLeft}

{docstring ISize.shiftLeft}

{docstring UInt8.shiftLeft}

{docstring Int8.shiftLeft}

{docstring UInt16.shiftLeft}

{docstring Int16.shiftLeft}

{docstring UInt32.shiftLeft}

{docstring Int32.shiftLeft}

{docstring UInt64.shiftLeft}

{docstring Int64.shiftLeft}

{docstring USize.shiftRight}

{docstring ISize.shiftRight}

{docstring UInt8.shiftRight}

{docstring Int8.shiftRight}

{docstring UInt16.shiftRight}

{docstring Int16.shiftRight}

{docstring UInt32.shiftRight}

{docstring Int32.shiftRight}

{docstring UInt64.shiftRight}


{docstring Int64.shiftRight}<|MERGE_RESOLUTION|>--- conflicted
+++ resolved
@@ -14,13 +14,9 @@
 
 open Verso.Genre Manual
 
-<<<<<<< HEAD
 set_option verso.docstring.allowMissing true
 
-#doc (Manual) "Fixed-Precision Integer Types" =>
-=======
 #doc (Manual) "Fixed-Precision Integers" =>
->>>>>>> 4854c149
 %%%
 tag := "fixed-ints"
 %%%
