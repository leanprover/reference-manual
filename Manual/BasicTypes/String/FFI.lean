--- conflicted
+++ resolved
@@ -20,11 +20,6 @@
 %%%
 
 
-<<<<<<< HEAD
-{docstring Char.utf8Size}
-
-=======
->>>>>>> 52892d39
 :::ffi "lean_string_object" kind := type
 ```
 typedef struct {
