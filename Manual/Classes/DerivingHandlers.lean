/-
Copyright (c) 2024 Lean FRO LLC. All rights reserved.
Released under Apache 2.0 license as described in the file LICENSE.
Author: David Thrane Christiansen
-/

import VersoManual

import Manual.Meta


open Manual
open Verso.Genre
open Verso.Genre.Manual
open Verso.Genre.Manual.InlineLean

section

open Lean Elab Command

/- Needed due to big infotree coming out of the instance quotation in the example here -/
set_option maxRecDepth 1024
set_option maxHeartbeats 650_000

/-- Classes that are part of the manual, not to be shown -/
<<<<<<< HEAD
private def hiddenDerivable : Array Name := #[``Manual.Toml.Test, ``Plausible.Arbitrary]
=======
-- TODO: When moving to v4.26.0-rc1, @kim-em removed `Plausible.Arbitrary` from this list.
-- Should it be restored?
private def hiddenDerivable : Array Name := #[``Manual.Toml.Test]
>>>>>>> 40f79afc

private def derivableClasses : IO (Array Name) := do
  let handlers ← derivingHandlersRef.get
  let derivable :=
    handlers.toList.map (·.fst)
      |>.toArray
      |>.filter (fun x => !hiddenDerivable.contains x && !(`Lean).isPrefixOf x)
      |>.qsort (·.toString < ·.toString)
  pure derivable

private def checkDerivable (expected : Array Name) : CommandElabM Unit := do
  let classes ← derivableClasses
  let extra := classes.filter (· ∉ expected)
  let missing := expected.filter (· ∉ classes)
  if extra.isEmpty && missing.isEmpty then
    Verso.Log.logSilentInfo m!"Derivable classes match!"
  else
    unless extra.isEmpty do
      logError
        m!"These classes were not expected. If they should appear in the list here, \
           then add them to the call; otherwise, add them to `{.ofConstName ``hiddenDerivable}`: \
           {.andList <| extra.toList.map (.ofConstName ·)}"
    unless missing.isEmpty do
      logError
        m!"These classes were expected but not present. Check whether the text needs updating, then \
           then remove them from the call."

end


#eval checkDerivable #[``BEq, ``DecidableEq, ``Hashable, ``Inhabited, ``Nonempty, ``Ord, ``Repr, ``SizeOf, ``TypeName, ``LawfulBEq, ``ReflBEq]

open Verso Doc Elab ArgParse in
open Lean in
open SubVerso Highlighting in
@[directive_expander derivableClassList]
def derivableClassList : DirectiveExpander
  | args, contents => do
    -- No arguments!
    ArgParse.done.run args
    if contents.size > 0 then throwError "Expected empty directive"
    let classNames ← derivableClasses
    let itemStx ← classNames.mapM fun n => do
      let hl : Highlighted ← constTok n n.toString
      `(Inline.other {Verso.Genre.Manual.InlineLean.Inline.name with data := ToJson.toJson $(quote hl)} #[Inline.code $(quote n.toString)])
    let theList ← `(Verso.Doc.Block.ul #[$[⟨#[Verso.Doc.Block.para #[$itemStx]]⟩],*])
    return #[theList]

open Lean Elab Command

#doc (Manual) "Deriving Handlers" =>
%%%
tag := "deriving-handlers"
%%%

Instance deriving uses a table of {deftech}_deriving handlers_ that maps type class names to metaprograms that derive instances for them.
Deriving handlers may be added to the table using {lean}`registerDerivingHandler`, which should be called in an {keywordOf Lean.Parser.Command.initialize}`initialize` block.
Each deriving handler should have the type {lean}`Array Name → CommandElabM Bool`.
When a user requests that an instance of a class be derived, its registered handlers are called one at a time.
They are provided with all of the names in the mutual block for which the instance is to be derived, and should either correctly derive an instance and return {lean}`true` or have no effect and return {lean}`false`.
When a handler returns {lean}`true`, no further handlers are called.

Lean includes deriving handlers for the following classes:

:::derivableClassList
:::

{docstring Lean.Elab.registerDerivingHandler}


::::keepEnv
:::example "Deriving Handlers"

```imports -show
import Lean.Elab
```

Instances of the {name}`IsEnum` class demonstrate that a type is a finite enumeration by providing a bijection between the type and a suitably-sized {name}`Fin`:
```lean
class IsEnum (α : Type) where
  size : Nat
  toIdx : α → Fin size
  fromIdx : Fin size → α
  to_from_id : ∀ (i : Fin size), toIdx (fromIdx i) = i
  from_to_id : ∀ (x : α), fromIdx (toIdx x) = x
```

For inductive types that are trivial enumerations, where no constructor expects any parameters, instances of this class are quite repetitive.
The instance for `Bool` is typical:
```lean
instance : IsEnum Bool where
  size := 2
  toIdx
    | false => 0
    | true => 1
  fromIdx
    | 0 => false
    | 1 => true
  to_from_id
    | 0 => rfl
    | 1 => rfl
  from_to_id
    | false => rfl
    | true => rfl
```

The deriving handler programmatically constructs each pattern case, by analogy to the {lean}`IsEnum Bool` implementation:
```lean
open Lean Elab Parser Term Command

def deriveIsEnum (declNames : Array Name) : CommandElabM Bool := do
  if h : declNames.size = 1 then
    let env ← getEnv
    if let some (.inductInfo ind) := env.find? declNames[0] then
      let mut tos : Array (TSyntax ``matchAlt) := #[]
      let mut froms := #[]
      let mut to_froms := #[]
      let mut from_tos := #[]
      let mut i := 0

      for ctorName in ind.ctors do
        let c := mkIdent ctorName
        let n := Syntax.mkNumLit (toString i)

        tos      := tos.push      (← `(matchAltExpr| | $c => $n))
        from_tos := from_tos.push (← `(matchAltExpr| | $c => rfl))
        froms    := froms.push    (← `(matchAltExpr| | $n => $c))
        to_froms := to_froms.push (← `(matchAltExpr| | $n => rfl))

        i := i + 1

      let cmd ← `(instance : IsEnum $(mkIdent declNames[0]) where
                    size := $(quote ind.ctors.length)
                    toIdx $tos:matchAlt*
                    fromIdx $froms:matchAlt*
                    to_from_id $to_froms:matchAlt*
                    from_to_id $from_tos:matchAlt*)
      elabCommand cmd

      return true
  return false

initialize
  registerDerivingHandler ``IsEnum deriveIsEnum
```
:::
::::<|MERGE_RESOLUTION|>--- conflicted
+++ resolved
@@ -23,13 +23,7 @@
 set_option maxHeartbeats 650_000
 
 /-- Classes that are part of the manual, not to be shown -/
-<<<<<<< HEAD
-private def hiddenDerivable : Array Name := #[``Manual.Toml.Test, ``Plausible.Arbitrary]
-=======
--- TODO: When moving to v4.26.0-rc1, @kim-em removed `Plausible.Arbitrary` from this list.
--- Should it be restored?
 private def hiddenDerivable : Array Name := #[``Manual.Toml.Test]
->>>>>>> 40f79afc
 
 private def derivableClasses : IO (Array Name) := do
   let handlers ← derivingHandlersRef.get
