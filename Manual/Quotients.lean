--- conflicted
+++ resolved
@@ -20,13 +20,8 @@
 %%%
 
 
-<<<<<<< HEAD
-{deftech}_Quotient types_ allow a new type to be formed by decreasing the granularity of an existing type's propositional equality.
-In particular, given an type $`A` and an equivalence relation $`\sim`, the quotient $`A / \sim` contains the same elements as $`A`, but every pair of elements that are related by $`\sim` are considered equal.
-=======
 {deftech}_Quotient types_ allow a new type to be formed by decreasing the granularity of an existing type's {tech}[propositional equality].
 In particular, given a type $`A` and an equivalence relation $`\sim`, the quotient $`A / \sim` contains the same elements as $`A`, but every pair of elements that are related by $`\sim` are considered equal.
->>>>>>> 2bb2a5eb
 Equality is respected universally; nothing in Lean's logic can observe any difference between two equal terms.
 Thus, quotient types provide a way to build an impenetrable abstraction barrier.
 In particular, all functions from a quotient type must prove that they respect the equivalence relation.
