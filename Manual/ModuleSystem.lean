--- conflicted
+++ resolved
@@ -25,13 +25,8 @@
 
 : Much-improved average build times
 
-<<<<<<< HEAD
   Changes to files that affect only non-exported information (e.g. proofs, comments, and docstrings) will not trigger rebuilds outside of these files.
-  Even when some dependent files have to be rebuilt, those files that cannot be affected according to the `import` annotations can be skipped.
-=======
-  Changes to files that affect only non-exported information (e.g. proofs) will not trigger rebuilds outside of these files.
-  Even when dependent files have to be rebuilt, those files that cannot be affected according to the {keywordOf Lean.Parser.Module.import}`import` annotations can be skipped.
->>>>>>> 590387e2
+  Even when some dependent files have to be rebuilt, those files that cannot be affected according to the {keywordOf Lean.Parser.Module.import}`import` annotations can be skipped.
 
 : Control over API evolution
 
@@ -54,13 +49,8 @@
 {keywordOf Lean.Parser.Module.header}`module`s can only import other {keywordOf Lean.Parser.Module.header}`module`s so adoption has to be done top-down.
 Non-{keywordOf Lean.Parser.Module.header}`module`s can import {keywordOf Lean.Parser.Module.header}`module`s and will ignore all module-system-specific annotations.
 
-<<<<<<< HEAD
-At the time of writing, the module system is considered experimental and additionally guarded by the `experimental.module` option that has to be set to `true` in the project's Lake configuration file.
+At the time of writing, the module system is considered experimental and additionally guarded by the {option}`experimental.module` option that has to be set to {lean}`true` in the project's Lake configuration file.
 All libraries shipped with Lean are fully ported.
-=======
-At the time of writing, the module system is considered experimental and additionally guarded by the {option}`experimental.module` option that has to be set to {lean}`true` in the project's Lake configuration file.
-Of libraries shipped with Lean, only {module}`Init` is currently fully ported.
->>>>>>> 590387e2
 The language semantics described below are close to final, but not all benefits described above are implemented yet.
 
 # Visibility
@@ -81,32 +71,12 @@
 
 public abbrev pub : Nat := priv
 ```
-<<<<<<< HEAD
-See option `backward.privateInPublic` for disabling/weakening this check while porting larger projects to the module system.
-
-`public section` can be used to switch the default scope for declarations, with `private` locally negating it.
-This is mostly intended to ease porting while avoiding merge conflicts.
-
-Marking a declaration as public at minimum makes its "signature", i.e. its name and type, visible.
-Some specific declarations/terms may still put other parts in the private scope as follows:
-* `by` used in the public scope to prove a proposition puts the resulting proof in the private scope (by wrapping it in a public helper theorem).
-  In special cases, this may break existing code as such a `by` can no longer fill in metavariables in its expected type, which would allow information to leak from the private to the public scope.
-  The option `backward.proofsInPublic` can be used to disable this new behavior; it should usually be paired with `backward.privateInPublic` so that private references in the `by` now elaborated in the public scope do not break.
-* `def` puts its body in the private scope by default. The defined constant cannot be unfolded when used in the public scope.
-This can be changed with the `@[expose]` attribute.
-`@[expose] section` can be used to apply the attribute to all `def`s in the section and can locally be negated by `@[no_expose]`.
-* `theorem` and `opaque` never expose their body.
-Consider using `@[expose] def` instead if exposition is absolutely necessary.
-* `abbrev` and `instance` always expose their body.
-For `instance`, individual field values can be marked `private`, which can be useful for programming purposes.
-For proof fields, `by` already does the trick.
-=======
 ```leanOutput priva
 Unknown identifier `priv`
 
 Note: A private declaration `priv` (from the current module) exists but would need to be public to access here.
->>>>>>> 590387e2
-```
+```
+See option `backward.privateInPublic` for disabling/weakening this check while porting larger projects to the module system.
 
 {keywordOf Lean.Parser.Command.section}`public section` can be used to switch the default scope for declarations, with {keywordOf Lean.Parser.Command.declModifiers}`private` locally negating it.
 This is mostly intended to ease porting while avoiding merge conflicts.
@@ -114,6 +84,8 @@
 Marking a declaration as public at minimum makes its “signature”, i.e. its name and type, visible.
 Some specific declarations/terms may still put other parts in the private scope as follows:
 * {keywordOf Parser.Term.by}`by` used in the public scope to prove a proposition puts the resulting proof in the private scope (by wrapping it in a public helper theorem).
+  In special cases, this may break existing code as such a `by` can no longer fill in metavariables in its expected type, which would allow information to leak from the private to the public scope.
+  The option `backward.proofsInPublic` can be used to disable this new behavior; it should usually be paired with `backward.privateInPublic` so that private references in the `by` now elaborated in the public scope do not break.
 * {keywordOf Parser.Command.declaration}`def` puts its body in the private scope by default. The defined constant cannot be unfolded when used in the public scope.
   This can be changed with the {attrs}`@[expose]` attribute.
   {attrs}`@[expose]`‍` `{keywordOf Lean.Parser.Command.section}`section` can be used to apply the attribute to all {keywordOf Lean.Parser.Command.declaration}`def`s in the section and can locally be negated by {attrs}`@[no_expose]`.
@@ -133,24 +105,14 @@
 
 ## Import Visibility
 
-<<<<<<< HEAD
-The basic form `public import M` makes the {tech}[public scope] of `M` available in the public scope of the current module. The {tech}[private scope] of `M` is discarded.
-Without `public`, the public scope of `M` is instead imported into the private scope.
+The basic form {import}`public import M` makes the {tech}[public scope] of {module}`M` available in the public scope of the current module. The {tech}[private scope] of {module}`M` is discarded.
+Without {keywordOf Lean.Parser.Module.import}`public`, the public scope of {module}`M` is instead imported into the private scope.
 The import thus is irrelevant to downstream modules and ignored by them.
 
-`import all M` behaves like `import M` but additionally imports the private scope of `M` into the private scope of the current module.
-This is only allowed by default if `M` and the current module have the same module name root, as its main purpose is to allow for separating definitions and proofs into separate modules for internal organization of a library.
-```
-=======
-The basic form {import}`public import M` makes the public scope of {module}`M` available in the public scope of the current module. The private scope of {module}`M` is discarded.
-Without {keywordOf Lean.Parser.Module.import}`public`, the public scope of {module}`M` is instead imported into the {tech}[private scope].
-The import thus is irrelevant to downstream modules and ignored by them.
-
 {import}`import all M` behaves like {import}`import M` but additionally imports the private scope of {module}`M` into the private scope of the current module.
-This is only allowed if {module}`M` and the current module have the same module name root, as its main purpose is to allow for separating definitions and proofs into separate modules for internal organization of a library.
+This is only allowed by default if {module}`M` and the current module have the same module name root, as its main purpose is to allow for separating definitions and proofs into separate modules for internal organization of a library.
 :::leanModules (moduleRoot := M)
 ```leanModule (moduleName := M.Defs)
->>>>>>> 590387e2
 -- Module M.Defs
 module
 
