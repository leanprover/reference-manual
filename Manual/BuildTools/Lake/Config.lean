/-
Copyright (c) 2025 Lean FRO LLC. All rights reserved.
Released under Apache 2.0 license as described in the file LICENSE.
Author: David Thrane Christiansen
-/

import VersoManual

import Lean.Parser.Command
import Lake.Config.Monad
import Lake.DSL

import Manual.Meta
import Manual.BuildTools.Lake.CLI


open Manual
open Verso.Genre
open Verso.Genre.Manual
open Verso.Genre.Manual.InlineLean

set_option pp.rawOnError true

open Lean.Elab.Tactic.GuardMsgs.WhitespaceMode

open Lake.DSL

#doc (Manual) "Configuration File Format" =>
%%%
tag := "lake-config"
%%%

:::paragraph
Lake offers two formats for {tech}[package configuration] files:

: TOML

  The TOML configuration format is fully declarative.
  Projects that don't include custom targets, facets, or scripts can use the TOML format.
  Because TOML parsers are available for a wide variety of languages, using this format facilitates integration with tools that are not written in Lean.

: Lean

  The Lean configuration format is more flexible and allows for custom targets, facets, and scripts.
  It features an embedded domain-specific language for describing the declarative subset of configuration options that is available from the TOML format.
  Additionally, the Lake API can be used to express build configurations that are outside of the possibilities of the declarative options.

The command {lake}`translate-config` can be used to automatically convert between the two formats.
:::

Both formats are processed similarly by Lake, which extracts the {tech}[package configuration] from the configuration file in the form of internal structure types.
When the package is {tech key:="configure package"}[configured], the resulting data structures are written to `lakefile.olean` in the {tech}[build directory].


# Declarative TOML Format
%%%
tag := "lake-config-toml"
%%%


TOML{margin}[[_Tom's Obvious Minimal Language_](https://toml.io/en/) is a standardized format for configuration files.] configuration files describe the most-used, declarative subset of Lake {tech}[package configuration] files.
TOML files denote _tables_, which map keys to values.
Values may consist of strings, numbers, arrays of values, or further tables.
Because TOML allows considerable flexibility in file structure, this reference documents the values that are expected rather than the specific syntax used to produce them.

The contents of `lakefile.toml` should denote a TOML table that describes a Lean package.
This configuration consists of both scalar fields that describe the entire package, as well as the following fields that contain arrays of further tables:
 * `require`
 * `lean_lib`
 * `lean_exe`

Fields that are not part of the configuration tables described here are presently ignored.
To reduce the risk of typos, this is likely to change in the future.
Field names not used by Lake should not be used to store metadata to be processed by other tools.


## Package Configuration

The top-level contents of `lakefile.toml` specify the options that apply to the package itself, including metadata such as the name and version, the locations of the files in the {tech}[workspace], compiler flags to be used for all {tech}[targets], and
The only mandatory field is `name`, which declares the package's name.

<<<<<<< HEAD
::::tomlTableDocs root "Package Configuration" Lake.PackageConfig skip:=backend skip:=releaseRepo? skip:=buildArchive? skip:=manifestFile skip:=moreServerArgs
=======
:::::tomlTableDocs root "Package Configuration" Lake.PackageConfig skip:=backend skip:=releaseRepo? skip:=buildArchive? skip:=manifestFile skip:=moreServerArgs skip:=dynlibs skip:=plugins
>>>>>>> 2bb2a5eb

::::tomlFieldCategory "Metadata" name version versionTags description keywords homepage license licenseFiles readmeFile reservoir
These options describe the package.
They are used by {ref "reservoir"}[Reservoir] to index and display packages.
If a field is left out, Reservoir may use information from the package's GitHub repository to fill in details.

:::tomlField Lake.PackageConfig name "The package name" "Package names" String
The package's name.
:::
::::

:::tomlFieldCategory "Layout" packagesDir srcDir buildDir leanLibDr nativeLibDir binDir irDir
These options control the top-level directory layout of the package and its build directory.
Further paths specified by libraries, executables, and targets within the package are relative to these directories.
:::

:::tomlFieldCategory "Building and Running" defaultTargets leanLibDir platformIndependent precompileModules moreServerOptions moreGlobalServerArgs buildType leanOptions moreLeanArgs weakLeanArgs moreLeancArgs weakLeancArgs moreLinkArgs weakLinkArgs extraDepTargets

These options configure how code is built and run in the package.
Libraries, executables, and other {tech}[targets] within a package can further add to parts of this configuration.

:::

:::tomlFieldCategory "Testing and Linting" testDriver testDriverArgs lintDriver lintDriverArgs

The CLI commands {lake}`test` and {lake}`lint` use definitions configured by the {tech}[workspace]'s {tech}[root package] to perform testing and linting.
The code that is run to perform tests and lits are referred to as the test or lint driver.
In Lean configuration files, these can be specified by applying the `@[test_driver]` or `@[lint_driver]` attributes to a {tech}[Lake script] or an executable or library target.
In both Lean and TOML configuration files, they can also be configured by setting these options.
A target or script `TGT` from a dependency `PKG` can be specified as a test or lint driver using the string `"PKG/TGT"`

:::

:::tomlFieldCategory "Cloud Releases" releaseRepo buildArchive preferReleaseBuild

These options define a cloud release for the package, as described in the section on {ref "lake-github"}[GitHub release builds].

:::

:::tomlField Lake.PackageConfig defaultTargets "default targets' names (array)" String (sort := 2)

{includeDocstring Lake.Package.defaultTargets (elab:=false)}

:::

:::::

:::::example "Minimal TOML Package Configuration"
The minimal TOML configuration for a Lean {tech}[package] sets only the package's name, using the default values for all other fields.
This package contains no {tech}[targets], so there is no code to be built.

::::lakeToml Lake.PackageConfig _root_
```toml
name = "example-package"
```
```expected
{name := `«example-package»,
  dir := FilePath.mk ".",
  relDir := FilePath.mk ".",
  config :=
    {toWorkspaceConfig := { packagesDir := FilePath.mk ".lake/packages" },
      toLeanConfig :=
        { buildType := Lake.BuildType.release,
          leanOptions := #[],
          moreLeanArgs := #[],
          weakLeanArgs := #[],
          moreLeancArgs := #[],
          moreServerOptions := #[],
          weakLeancArgs := #[],
          moreLinkObjs := #[],
          moreLinkLibs := #[],
          moreLinkArgs := #[],
          weakLinkArgs := #[],
          backend := Lake.Backend.default,
          platformIndependent := none,
          dynlibs := #[],
          plugins := #[] },
      bootstrap := false,
      manifestFile := none,
      extraDepTargets := #[],
      precompileModules := false,
      moreGlobalServerArgs := #[],
      srcDir := FilePath.mk ".",
      buildDir := FilePath.mk ".lake/build",
      leanLibDir := FilePath.mk "lib/lean",
      nativeLibDir := FilePath.mk "lib",
      binDir := FilePath.mk "bin",
      irDir := FilePath.mk "ir",
      releaseRepo := none,
      buildArchive := ELIDED,
      preferReleaseBuild := false,
      testDriver := "",
      testDriverArgs := #[],
      lintDriver := "",
      lintDriverArgs := #[],
      version := { toSemVerCore := { major := 0, minor := 0, patch := 0 }, specialDescr := "" },
      versionTags := { filter := #<fun>, name := `default, descr? := none},
      description := "",
      keywords := #[],
      homepage := "",
      license := "",
      licenseFiles := #[FilePath.mk "LICENSE"],
      readmeFile := FilePath.mk "README.md",
      reservoir := true,
      enableArtifactCache? := none},
  configFile := FilePath.mk "lakefile",
  relConfigFile := FilePath.mk "lakefile",
  relManifestFile := FilePath.mk "lake-manifest.json",
  scope := "",
  remoteUrl := "",
  depConfigs := #[],
  leanLibConfigs := {},
  leanExeConfigs := {},
  externLibConfigs := {},
  opaqueTargetConfigs := {},
  defaultTargets := #[],
  scripts := {},
  defaultScripts := #[],
  postUpdateHooks := #[],
  testDriver := "",
  lintDriver := "",
  cacheRef? := none}
```
::::
:::::

:::::example "Library TOML Package Configuration"
The minimal TOML configuration for a Lean {tech}[package] sets the package's name and defines a library target.
This library is named `Sorting`, and its modules are expected under the `Sorting.*` hierarchy.
::::lakeToml Lake.PackageConfig _root_
```toml
name = "example-package"
defaultTargets = ["Sorting"]

[[lean_lib]]
name = "Sorting"
```
```expected
{name := `«example-package»,
  dir := FilePath.mk ".",
  relDir := FilePath.mk ".",
  config := {toWorkspaceConfig := { packagesDir := FilePath.mk ".lake/packages" },
    toLeanConfig := { buildType := Lake.BuildType.release,
      leanOptions := #[],
      moreLeanArgs := #[],
      weakLeanArgs := #[],
      moreLeancArgs := #[],
      moreServerOptions := #[],
      weakLeancArgs := #[],
      moreLinkArgs := #[],
      weakLinkArgs := #[],
      backend := Lake.Backend.default,
      platformIndependent := none },
    name := `«example-package»,
    manifestFile := none,
    extraDepTargets := #[],
    precompileModules := false,
    moreServerArgs := #[],
    moreGlobalServerArgs := #[],
    srcDir := FilePath.mk ".",
    buildDir := FilePath.mk ".lake/build",
    leanLibDir := FilePath.mk "lib",
    nativeLibDir := FilePath.mk "lib",
    binDir := FilePath.mk "bin",
    irDir := FilePath.mk "ir",
    releaseRepo? := none,
    releaseRepo := none,
    buildArchive? := none,
    buildArchive := ELIDED,
    preferReleaseBuild := false,
    testDriver := "",
    testDriverArgs := #[],
    lintDriver := "",
    lintDriverArgs := #[],
    version := { toSemVerCore := { major := 0, minor := 0, patch := 0 }, specialDescr := "" },
    versionTags := .satisfies #<fun> default,
    description := "",
    keywords := #[],
    homepage := "",
    license := "",
    licenseFiles := #[FilePath.mk "LICENSE"],
    readmeFile := FilePath.mk "README.md",
    reservoir := true},
  relConfigFile := FilePath.mk "lakefile",
  relManifestFile := FilePath.mk "lake-manifest.json",
  scope := "",
  remoteUrl := "",
  depConfigs := #[],
  leanLibConfigs := {`Sorting ↦
      {toLeanConfig := { buildType := Lake.BuildType.release,
          leanOptions := #[],
          moreLeanArgs := #[],
          weakLeanArgs := #[],
          moreLeancArgs := #[],
          moreServerOptions := #[],
          weakLeancArgs := #[],
          moreLinkArgs := #[],
          weakLinkArgs := #[],
          backend := Lake.Backend.default,
          platformIndependent := none,
          dynlibs := #[],
          plugins := #[] },
      bootstrap := false,
      manifestFile := none,
      extraDepTargets := #[],
      precompileModules := false,
      moreGlobalServerArgs := #[],
      srcDir := FilePath.mk ".",
      buildDir := FilePath.mk ".lake/build",
      leanLibDir := FilePath.mk "lib/lean",
      nativeLibDir := FilePath.mk "lib",
      binDir := FilePath.mk "bin",
      irDir := FilePath.mk "ir",
      releaseRepo := none,
      buildArchive := ELIDED,
      preferReleaseBuild := false,
      testDriver := "",
      testDriverArgs := #[],
      lintDriver := "",
      lintDriverArgs := #[],
      version := { toSemVerCore := { major := 0, minor := 0, patch := 0 }, specialDescr := "" },
      versionTags := { filter := #<fun>, name := `default, descr? := none},
      description := "",
      keywords := #[],
      homepage := "",
      license := "",
      licenseFiles := #[FilePath.mk "LICENSE"],
      readmeFile := FilePath.mk "README.md",
      reservoir := true,
      enableArtifactCache? := none},
  configFile := FilePath.mk "lakefile",
  relConfigFile := FilePath.mk "lakefile",
  relManifestFile := FilePath.mk "lake-manifest.json",
  scope := "",
  remoteUrl := "",
  depConfigs := #[],
  targetDecls :=
    #[{toConfigDecl :=
          {pkg := `«example-package»,
            name := `Sorting,
            kind := `lean_lib,
            config :=
              {toLeanConfig :=
                  { buildType := Lake.BuildType.release,
                    leanOptions := #[],
                    moreLeanArgs := #[],
                    weakLeanArgs := #[],
                    moreLeancArgs := #[],
                    moreServerOptions := #[],
                    weakLeancArgs := #[],
                    moreLinkObjs := #[],
                    moreLinkLibs := #[],
                    moreLinkArgs := #[],
                    weakLinkArgs := #[],
                    backend := Lake.Backend.default,
                    platformIndependent := none,
                    dynlibs := #[],
                    plugins := #[] },
                srcDir := FilePath.mk ".",
                roots := #[`Sorting],
                globs := #[Lake.Glob.one `Sorting],
                libName := "Sorting",
                needs := #[],
                extraDepTargets := #[],
                precompileModules := false,
                defaultFacets := #[`lean_lib.leanArts],
                nativeFacets := #<fun>},
            wf_data := …},
        pkg_eq := …}],
  targetDeclMap :=
    {`Sorting ↦
        {toPConfigDecl :=
            {toConfigDecl :=
                {pkg := `«example-package»,
                  name := `Sorting,
                  kind := `lean_lib,
                  config :=
                    {toLeanConfig :=
                        { buildType := Lake.BuildType.release,
                          leanOptions := #[],
                          moreLeanArgs := #[],
                          weakLeanArgs := #[],
                          moreLeancArgs := #[],
                          moreServerOptions := #[],
                          weakLeancArgs := #[],
                          moreLinkObjs := #[],
                          moreLinkLibs := #[],
                          moreLinkArgs := #[],
                          weakLinkArgs := #[],
                          backend := Lake.Backend.default,
                          platformIndependent := none,
                          dynlibs := #[],
                          plugins := #[] },
                      srcDir := FilePath.mk ".",
                      roots := #[`Sorting],
                      globs := #[Lake.Glob.one `Sorting],
                      libName := "Sorting",
                      needs := #[],
                      extraDepTargets := #[],
                      precompileModules := false,
                      defaultFacets := #[`lean_lib.leanArts],
                      nativeFacets := #<fun>},
                  wf_data := …},
              pkg_eq := …},
          name_eq := …},
      },
  defaultTargets := #[`Sorting],
  scripts := {},
  defaultScripts := #[],
  postUpdateHooks := #[],
  testDriver := "",
  lintDriver := "",
  cacheRef? := none}
```
::::
:::::

## Dependencies

Dependencies are specified in the {toml}`[[require]]` field array of a package configuration, which specifies both the name and the source of each package.
There are three kinds of sources:
 * {ref "reservoir"}[Reservoir], or an alternative package registry
 * Git repositories, which may be local paths or URLs
 * Local paths

::::tomlTableDocs "require" "Requiring Packages" Lake.Dependency skip:=src? skip := opts skip:=subdir skip:=version?

The {tomlField Lake.Dependency}`path` and {tomlField Lake.Dependency}`git` fields specify an explicit source for a dependency.
If neither are provided, then the dependency is fetched from {ref "reservoir"}[Reservoir], or an alternative registry if one has been configured.
The {tomlField Lake.Dependency}`scope` field is required when fetching a package from Reservoir.

:::tomlField Lake.Dependency path "Path" System.FilePath
A dependency on the local filesystem, specified by its path.
:::

:::tomlField Lake.Dependency git "Git specification" Lake.DependencySrc
A dependency in a Git repository, specified either by its URL as a string or by a table with the keys:
 * `url`: the repository URL
 * `subDir`: the subdirectory of the Git repository that contains the package's source code
:::

:::tomlField Lake.Dependency rev "Git revision" String
For Git or Reservoir dependencies, this field specifies the Git revision, which may be a branch name, a tag name, or a specific hash.
On Reservoir, the `version` field takes precedence over this field.
:::

:::tomlField Lake.Dependency source "Package Source" Lake.DependencySrc
A dependency source, specified as a self-contained table, which is used when neither the `git` nor the `path` key is present.
The key `type` should be either the string `"git"` or the string `"path"`.
If the type is `"path"`, then there must be a further key `"path"` whose value is a string that provides the location of the package on disk.
If the type is `"git"`, then the following keys should be present:
 * `url`: the repository URL
 * `rev`: the Git revision, which may be a branch name, a tag name, or a specific hash (optional)
 * `subDir`: the subdirectory of the Git repository that contains the package's source code
:::

:::tomlField Lake.Dependency version "version as string" String

{includeDocstring Lake.Dependency.version?}

:::

::::

:::::example "Requiring Packages from Reservoir"
The package `example` can be required from Reservoir using this TOML configuration:
::::lakeToml Lake.Dependency require
```toml
[[require]]
name = "example"
version = "2.12"
scope = "exampleDev"
```
```expected
#[{name := `example, scope := "exampleDev", version := (some 2.12), src? := none, opts := {} }]
```
::::
:::::

:::::example "Requiring Packages from Git"
The package `example` can be required from a Git repository using this TOML configuration:
::::lakeToml Lake.Dependency require
```toml
[[require]]
name = "example"
git = "https://git.example.com/example.git"
rev = "main"
version = "2.12"
```
```expected
#[{name := `example,
    scope := "",
    version := (some 2.12),
    src? := some (Lake.DependencySrc.git "https://git.example.com/example.git" (some "main") none),
    opts := {}
  }]
```
::::

In particular, the package will be checked out from the `main` branch, and the version number specified in the package's {tech key:="package configuration"}[configuration] should match `2.12`.
:::::

:::::example "Requiring Packages from a Git tag"
The package `example` can be required from the tag `v2.12` in a Git repository using this TOML configuration:
::::lakeToml Lake.Dependency require
```toml
[[require]]
name = "example"
git = "https://git.example.com/example.git"
rev = "v2.12"
```
```expected
#[{name := `example,
    scope := "",
    version := none,
    src? := some (Lake.DependencySrc.git "https://git.example.com/example.git" (some "v2.12") none),
    opts := {}
  }]
```
::::
The version number specified in the package's {tech key:="package configuration"}[configuration] is not used.
:::::

:::::example "Requiring Reservoir Packages from a Git tag"
The package `example`, found using Reservoir, can be required from the tag `v2.12` in its Git repository using this TOML configuration:
::::lakeToml Lake.Dependency require
```toml
[[require]]
name = "example"
rev = "v2.12"
scope = "exampleDev"
```
```expected
#[{name := `example, scope := "exampleDev", version := (some git#v2.12), src? := none, opts := {} }]
```
::::
The version number specified in the package's {tech key:="package configuration"}[configuration] is not used.
:::::

:::::example "Requiring Packages from Paths"
The package `example` can be required from the local path `../example` using this TOML configuration:
::::lakeToml Lake.Dependency require
```toml
[[require]]
name = "example"
path = "../example"
```
```expected
#[{name := `example,
    scope := "",
    version := none,
    src? := some (Lake.DependencySrc.path (FilePath.mk "../example")),
    opts := {}
  }]
```
::::
Dependencies on local paths are useful when developing multiple packages in a single repository, or when testing whether a change to a dependency fixes a bug in a downstream package.
:::::

:::::example "Sources as Tables"
The information about the package source can be written in an explicit table.
::::lakeToml Lake.Dependency require
```toml
[[require]]
name = "example"
source = {type = "git", url = "https://example.com/example.git"}
```
```expected
#[{name := `example,
    scope := "",
    version := none,
    src? := some (Lake.DependencySrc.git "https://example.com/example.git" none none),
    opts := {}
  }]
```
::::
:::::

## Library Targets

Library targets are expected in the `lean_lib` array of tables.

::::tomlTableDocs "lean_lib" "Library Targets" Lake.LeanLibConfig skip := backend skip:=globs skip:=nativeFacets
:::tomlField Lake.LeanLibConfig name "The library name" "Library names" String
The library's name, which is typically the same as its single module root.
:::

::::

:::::example "Minimal Library Target"
This library declaration supplies only a name:
::::lakeToml Lake.LeanLibConfig lean_lib
```toml
[[lean_lib]]
name = "TacticTools"
```
```expected
#[{toLeanConfig := { buildType := Lake.BuildType.release,
      leanOptions := #[],
      moreLeanArgs := #[],
      weakLeanArgs := #[],
      moreLeancArgs := #[],
      moreServerOptions := #[],
      weakLeancArgs := #[],
      moreLinkArgs := #[],
      weakLinkArgs := #[],
      backend := Lake.Backend.default,
      platformIndependent := none },
    name := `TacticTools,
    srcDir := FilePath.mk ".",
    roots := #[`TacticTools],
    globs := #[Lake.Glob.one `TacticTools],
    libName := "TacticTools",
    extraDepTargets := #[],
    precompileModules := false,
    defaultFacets := #[`leanArts],
    nativeFacets := #<fun>}]
```
::::
The library's source is located in the package's default source directory, in the module hierarchy rooted at `TacticTools`.
:::::

:::::example "Configured Library Target"
This library declaration supplies more options:
::::lakeToml Lake.LeanLibConfig lean_lib
```toml
[[lean_lib]]
name = "TacticTools"
srcDir = "src"
precompileModules = true
```
```expected
#[{toLeanConfig := { buildType := Lake.BuildType.release,
      leanOptions := #[],
      moreLeanArgs := #[],
      weakLeanArgs := #[],
      moreLeancArgs := #[],
      moreServerOptions := #[],
      weakLeancArgs := #[],
      moreLinkArgs := #[],
      weakLinkArgs := #[],
      backend := Lake.Backend.default,
      platformIndependent := none },
    name := `TacticTools,
    srcDir := FilePath.mk "src",
    roots := #[`TacticTools],
    globs := #[Lake.Glob.one `TacticTools],
    libName := "TacticTools",
    extraDepTargets := #[],
    precompileModules := true,
    defaultFacets := #[`leanArts],
    nativeFacets := #<fun>}]
```
::::
The library's source is located in the directory `src`, in the module hierarchy rooted at `TacticTools`.
If its modules are accessed at elaboration time, they will be compiled to native code and linked in, rather than run in the interpreter.
:::::

## Executable Targets

:::: tomlTableDocs "lean_exe" "Executable Targets" Lake.LeanExeConfig skip := backend skip:=globs skip:=nativeFacets
:::tomlField Lake.LeanExeConfig name "The executable's name" "Executable names" String
The executable's name.
:::

::::

:::::example "Minimal Executable Target"
This executable declaration supplies only a name:
::::lakeToml Lake.LeanExeConfig lean_exe
```toml
[[lean_exe]]
name = "trustworthytool"
```
```expected
#[{toLeanConfig := { buildType := Lake.BuildType.release,
      leanOptions := #[],
      moreLeanArgs := #[],
      weakLeanArgs := #[],
      moreLeancArgs := #[],
      moreServerOptions := #[],
      weakLeancArgs := #[],
      moreLinkArgs := #[],
      weakLinkArgs := #[],
      backend := Lake.Backend.default,
      platformIndependent := none },
    name := `trustworthytool,
    srcDir := FilePath.mk ".",
    root := `trustworthytool,
    exeName := "trustworthytool",
    extraDepTargets := #[],
    supportInterpreter := false,
    nativeFacets := #<fun>}]
```
::::

```lean (show := false)
def main : List String → IO UInt32 := fun _ => pure 0
```

The executable's {lean}`main` function is expected in a module named `trustworthytool.lean` in the package's default source file path.
The resulting executable is named `trustworthytool`.
:::::

:::::example "Configured Executable Target"
The name `trustworthy-tool` is not a valid Lean name due to the dash (`-`).
To use this name for an executable target, an explicit module root must be supplied.
Even though `trustworthy-tool` is a perfectly acceptable name for an executable, the target also specifies that the result of compilation and linking should be named `tt`.

::::lakeToml Lake.LeanExeConfig lean_exe
```toml
[[lean_exe]]
name = "trustworthy-tool"
root = "TrustworthyTool"
exeName = "tt"
```
```expected
#[{toLeanConfig := { buildType := Lake.BuildType.release,
      leanOptions := #[],
      moreLeanArgs := #[],
      weakLeanArgs := #[],
      moreLeancArgs := #[],
      moreServerOptions := #[],
      weakLeancArgs := #[],
      moreLinkArgs := #[],
      weakLinkArgs := #[],
      backend := Lake.Backend.default,
      platformIndependent := none },
    name := `«trustworthy-tool»,
    srcDir := FilePath.mk ".",
    root := `TrustworthyTool,
    exeName := "tt",
    extraDepTargets := #[],
    supportInterpreter := false,
    nativeFacets := #<fun>}]
```
::::

```lean (show := false)
def main : List String → IO UInt32 := fun _ => pure 0
```

The executable's {lean}`main` function is expected in a module named `TrustworthyTool.lean` in the package's default source file path.
:::::

# Lean Format
%%%
tag := "lake-config-lean"
%%%


The Lean format for Lake {tech}[package configuration] files provides a domain-specific language for the declarative features that are supported in the TOML format.
Additionally, it provides the ability to write Lean code to implement any necessary build logic that is not expressible declaratively.

Because the Lean format is a Lean source file, it can be edited using all the features of the Lean language server.
Additionally, Lean's metaprogramming framework allows elaboration-time side effects to be used to implement features such as configuration steps that are conditional on the current platform.
However, a consequence of the Lean configuration format being a Lean file is that it is not feasible to process such files using tools that are not themselves written in Lean.

```lean (show := false)
section
open Lake DSL
open Lean (NameMap)
```

## Declarative Fields

The declarative subset of the Lean configuration format uses sequences of declaration fields to specify configuration options.

:::syntax Lake.DSL.declField (title := "Declarative Fields") (open := false)

{includeDocstring Lake.DSL.declField}

```grammar
$_ := $_
```
:::

## Packages
::::syntax command title:="Package Configuration"
```grammar
$[$_:docComment]?
$[@[ $_,* ]]?
package $name:identOrStr
```

```grammar
$[$_:docComment]?
$[@[$_,*]]?
package $name where
  $item*
```

```grammar
$[$_:docComment]?
$[@[$_,*]]?
package $_:identOrStr {
  $[$_:declField $[,]?]*
}
$[where
  $[$_:letRecDecl];*]?
```

There can only be one {keywordOf Lake.DSL.packageDecl}`package` declaration per Lake configuration file.
The defined package configuration will be available for reference as `_package`.

::::

::::syntax command
```grammar
post_update $[$name]? $v
```

{includeDocstring Lake.DSL.postUpdateDecl}

::::


## Dependencies

Dependencies are specified using the {keywordOf Lake.DSL.requireDecl}`require` declaration.

:::syntax command (title := "Requiring Packages")
```grammar
$doc:docComment
require $name:depName $[@ $[git]? $_:term]? $[$_:fromClause]? $[with $_:term]?
```

The `@` clause specifies a package version, which is used when requiring a package from {ref "reservoir"}[Reservoir].
The version may either be a string that specifies the version declared in the package's {name Lake.PackageConfig.version}`version` field, or a specific Git revision.
Git revisions may be branch names, tag names, or commit hashes.

The optional {syntaxKind}`fromClause` specifies a package source other than Reservoir, which may be either a Git repository or a local path.

The {keywordOf Lake.DSL.requireDecl}`with` clause specifies a {lean}`NameMap String` of Lake options that will be used to configure the dependency.
This is equivalent to passing {lakeOpt}`-K` options to {lake}`build` when building the dependency on the command line.
:::

:::syntax fromClause (open := false) (title := "Package Sources")

{includeDocstring Lake.DSL.fromClause}

```grammar
from $t:term
```

```grammar
from git $t $[@ $t]? $[/ $t]?
```

:::


## Targets



{tech}[Targets] are typically added to the set of default targets by applying the `default_target` attribute, rather than by explicitly listing them.
:::TODO
Fix `default_target` above - it's not working on CI, but it is working locally, with the `attr` role.
:::

:::syntax attr (title := "Specifying Default Targets") (label := "attribute") (namespace := Lake.DSL)

```grammar
default_target
```
Marks a target as a default, to be built when no other target is specified.
:::

### Libraries


:::syntax command (title := "Library Targets")

To define a library in which all configurable fields have their default values, use {keywordOf Lake.DSL.leanLibDecl}`lean_lib` with no further fields.

```grammar
$[$_:docComment]?
$[$_:attributes]?
lean_lib $_:identOrStr
```

The default configuration can be modified by providing the new values.

```grammar
$[$_:docComment]?
$[$_:attributes]?
lean_lib $_:identOrStr where
  $field*
```


```grammar
$[$_:docComment]?
$[$_:attributes]?
lean_lib $_:identOrStr {
  $[$_:declField $[,]?]*
}
$[where
  $[$_:letRecDecl];*]?
```
:::

The fields of {keywordOf Lake.DSL.leanLibDecl}`lean_lib` are those of the {name Lake.LeanLibConfig}`LeanLibConfig` structure.

{docstring Lake.LeanLibConfig}

### Executables

:::syntax command

To define an executable in which all configurable fields have their default values, use {keywordOf Lake.DSL.leanExeDecl}`lean_exe` with no further fields.

```grammar
$[$_:docComment]? $[$_:attributes]?
lean_exe $_:identOrStr
```

The default configuration can be modified by providing the new values.

```grammar
$[$_:docComment]? $[$_:attributes]?
lean_exe $_:identOrStr where
  $field*
```

```grammar
$[$_:docComment]? $[$_:attributes]?
lean_exe $_:identOrStr {
  $[$_:declField $[,]?]*
}
$[where
  $[$_:letRecDecl];*]?
```
:::

The fields of {keywordOf Lake.DSL.leanExeDecl}`lean_exe` are those of the {name Lake.LeanExeConfig}`LeanExeConfig` structure.

{docstring Lake.LeanExeConfig}

### External Libraries

Because external libraries may be written in any language and require arbitrary build steps, they are defined as programs written in the {name Lake.FetchM}`FetchM` monad that produce a {name Lake.Job}`Job`.
External library targets should produce a build job that carries out the build and then returns the location of the resulting static library.
For the external library to link properly when {name Lake.PackageConfig.precompileModules}`precompileModules` is on, the static library produced by an {keyword}`extern_lib` target must follow the platform's naming conventions for libraries (i.e., be named foo.a on Windows or libfoo.a on Unix-like systems).
The utility function {name}`Lake.nameToStaticLib` converts a library name into its proper file name for current platform.

:::syntax command

```grammar
$[$_:docComment]?
$[$_:attributes]?
extern_lib $_:identOrStr $_? := $_:term
$[where $_*]?
```

{includeDocstring Lake.DSL.externLibDecl}

:::

### Custom Targets

Custom targets may be used to define any incrementally-built artifact whatsoever, using the Lake API.

:::syntax command

```grammar
$[$_:docComment]?
$[$_:attributes]?
target $_:identOrStr $_? : $ty:term := $_:term
$[where $_*]?
```

{includeDocstring Lake.DSL.externLibDecl}

:::

### Custom Facets

Custom facets allow additional artifacts to be incrementally built from a module, library, or package.


:::syntax command (title := "Custom Package Facets")

Package facets allow the production of an artifact or set of artifacts from a whole package.
The Lake API makes it possible to query a package for its libraries; thus, one common use for a package facet is to build a given facet of each library.

```grammar
$[$_:docComment]?
$[@[$_,*]]?
package_facet $_:identOrStr $_? : $ty:term := $_:term
$[where $_*]?
```

{includeDocstring Lake.DSL.packageFacetDecl}

:::

:::syntax command (title := "Custom Library Facets")

Package facets allow the production of an artifact or set of artifacts from a library.
The Lake API makes it possible to query a library for its modules; thus, one common use for a library facet is to build a given facet of each module.

```grammar
$[$_:docComment]?
$[@[$_,*]]?
library_facet $_:identOrStr $_? : $ty:term := $_:term
$[where $_*]?
```

{includeDocstring Lake.DSL.libraryFacetDecl}

:::

:::syntax command (title := "Custom Module Facets")

Package facets allow the production of an artifact or set of artifacts from a module, typically by invoking a command-line tool.

```grammar
$[$_:docComment]?
$[@[$_,*]]?
module_facet $_:identOrStr $_? : $ty:term := $_:term
$[where $_*]?
```

{includeDocstring Lake.DSL.moduleFacetDecl}

:::

## Configuration Value Types

{docstring Lake.BuildType}

In Lake's DSL, {deftech}_globs_ are patterns that match sets of module names.
There is a coercion from names to globs that match the name in question, and there are two postfix operators for constructing further globs.

```lean (show := false)
section
example : Lake.Glob := `n

/-- info: instCoeNameGlob -/
#check_msgs in
#synth Coe Lean.Name Lake.Glob

open Lake DSL

/-- info: Lake.Glob.andSubmodules `n -/
#check_msgs in
#eval show Lake.Glob from `n.*

/-- info: Lake.Glob.submodules `n -/
#check_msgs in
#eval show Lake.Glob from `n.+

end
```
:::freeSyntax term (title := "Glob Syntax")

The glob pattern `N.*` matches `N` or any submodule for which `N` is a prefix.

```grammar
$_:name".*"
```

The glob pattern `N.*` matches any submodule for which `N` is a strict prefix, but not `N` itself.

```grammar
$_:name".+"
```

Whitespace is not permitted between the name and `.*` or `.+`.

:::

{docstring Lake.Glob}



{docstring Lake.LeanOption}

{docstring Lake.Backend}

## Scripts

Lake scripts are used to automate tasks that require access to a package configuration but do not participate in incremental builds of artifacts from code.
Scripts run in the {name Lake.ScriptM}`ScriptM` monad, which is {name}`IO` with an additional {tech}[reader monad] {tech key:="monad transformer"}[transformer] that provides access to the package configuration.
In particular, a script should have the type {lean}`List String → ScriptM UInt32`.
Workspace information in scripts is primarily accessed via the {inst}`MonadWorkspace ScriptM` instance.


```lean (show := false)
example : ScriptFn = (List String → ScriptM UInt32) := rfl
```

:::syntax command
```grammar
$[$_:docComment]?
$[@[$_,*]]?
script $_:identOrStr $_? :=
  $_:term
$[where
  $_*]?
```

{includeDocstring Lake.DSL.scriptDecl}

:::

{docstring Lake.ScriptM}


:::syntax attr
```grammar
default_script
```

Marks a {tech}[Lake script] as the {tech}[package]'s default.

:::



## Utilities

:::syntax term
```grammar
__dir__
```

{includeDocstring Lake.DSL.dirConst}

:::

:::syntax term
```grammar
get_config? $t
```

{includeDocstring Lake.DSL.getConfig}

:::

:::syntax command

```grammar
meta if $_ then
  $_
$[else $_]?
```

{includeDocstring Lake.DSL.metaIf}

:::

:::syntax cmdDo

```grammar
  $_:command
```

```grammar
do
  $_:command
  $[$_:command]*
```

{includeDocstring Lake.DSL.cmdDo}

:::

:::syntax term
```grammar
run_io $t
```

{includeDocstring Lake.DSL.runIO}

:::<|MERGE_RESOLUTION|>--- conflicted
+++ resolved
@@ -79,11 +79,7 @@
 The top-level contents of `lakefile.toml` specify the options that apply to the package itself, including metadata such as the name and version, the locations of the files in the {tech}[workspace], compiler flags to be used for all {tech}[targets], and
 The only mandatory field is `name`, which declares the package's name.
 
-<<<<<<< HEAD
-::::tomlTableDocs root "Package Configuration" Lake.PackageConfig skip:=backend skip:=releaseRepo? skip:=buildArchive? skip:=manifestFile skip:=moreServerArgs
-=======
 :::::tomlTableDocs root "Package Configuration" Lake.PackageConfig skip:=backend skip:=releaseRepo? skip:=buildArchive? skip:=manifestFile skip:=moreServerArgs skip:=dynlibs skip:=plugins
->>>>>>> 2bb2a5eb
 
 ::::tomlFieldCategory "Metadata" name version versionTags description keywords homepage license licenseFiles readmeFile reservoir
 These options describe the package.
