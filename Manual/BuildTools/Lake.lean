/-
Copyright (c) 2025 Lean FRO LLC. All rights reserved.
Released under Apache 2.0 license as described in the file LICENSE.
Author: David Thrane Christiansen
-/

import VersoManual

import Lean.Parser.Command
import Lake.Build.Package
import Lake.Build.Library
import Lake.Build.Module


import Manual.Meta
import Manual.BuildTools.Lake.CLI
import Manual.BuildTools.Lake.Config

open Manual
open Verso.Genre
open Verso.Genre.Manual
open Verso.Genre.Manual.InlineLean

set_option guard_msgs.diff true

open Lean.Elab.Tactic.GuardMsgs.WhitespaceMode

#doc (Manual) "Lake" =>
%%%
tag := "lake"
%%%

Lake is the standard Lean build tool.
It is responsible for:
 * Configuring builds and building Lean code
 * Fetching and building external dependencies
 * Integrating with Reservoir, the Lean package server
 * Running tests, linters, and other development workflows

Lake is extensible.
It provides a rich API that can be used to define incremental build tasks for software artifacts that are not written in Lean, to automate administrative tasks, and to integrate with external workflows.
For build configurations that do not need these features, Lake provides a declarative configuration language that can be written either in TOML or as a Lean file.

This section describes Lake's {ref "lake-cli"}[command-line interface], {ref "lake-config"}[configuration files], and {ref "lake-api"}[internal API].
All three share a set of concepts and terminology.


# Concepts and Terminology
%%%
tag := "lake-vocab"
%%%

A {deftech}_package_ is the basic unit of Lean code distribution.
A single package may contain multiple libraries or executable programs.
A package consist of a directory that contains a {tech}[package configuration] file together with source code.
Packages may {deftech}_require_ other packages, in which case those packages' code (more specifically, their {tech}[targets]) are made available.
The {deftech}_direct dependencies_ of a package are those that it requires, and the {deftech}_transitive dependencies_ are the direct dependencies of a package together with their transitive dependencies.
Packages may either be obtained from [Reservoir](https://reservoir.lean-lang.org/){TODO}[xref chapter], the Lean package repository, or from a manually-specified location.
{deftech}_Git dependencies_ are specified by a Git repository URL along with a revision (branch, tag, or hash) and must be cloned locally prior to build, while local {deftech}_path dependencies_ are specified by a path relative to the package's directory.

:::paragraph
A {deftech}_workspace_ is a directory on disk that contains a working copy of a {tech}[package]'s source code and the source code of all {tech}[transitive dependencies] that are not specified as local paths.
The package for which the workspace was created is the {deftech}_root package_.
The workspace also contains any built {tech}[artifacts] for the package, enabling {tech}[incremental builds].
Dependencies and artifacts do not need to be present for a directory to be considered a workspace; commands such as {lake}`update` and {lake}`build` produce them if they are missing.
Lake is typically used in a workspace.{margin}[{lake}`init` and {lake}`new`, which create workspaces, are exceptions.]
Workspaces typically have the following layout:

 * `lean-toolchain` - The {tech}[toolchain file].
 * `lakefile.toml` or `lakefile.lean` - The {tech}[package configuration] file for the root package.
 * `lake-manifest.json` - The root package's {tech}[manifest].
 * `.lake/` - Intermediate state managed by Lake, such as built {tech}[artifacts] and dependency source code.
   * `.lake/lakefile.olean` - The root package's configuration, cached.
   * `.lake/packages/` - The workspace's {deftech}_package directory_, which contains copies of all non-local transitive dependencies of the root package, with their built artifacts in their own `.lake` directories.
   * `.lake/build/` - The {deftech}_build directory_, which contains built artifacts for the root package:
     * `.lake/build/bin` - The package's {deftech}_binary directory_, which contains built executables.
     * `.lake/build/lib` - The package's _library directory_, which contains built libraries and {tech}[`.olean` files].
     * `.lake/build/ir` - The package's intermediate result directory, which contains generated intermediate artifacts, primarily C code.
:::

:::figure "Workspace Layout" (tag :="workspace-layout")
![Lake Workspaces](/static/figures/lake-workspace.svg)
:::

:::paragraph
A {deftech}_package configuration_ file specifies the dependencies, settings, and targets of a package.
Packages can specify configuration options that apply to all their contained targets.
They can be written in two formats:
 * The {ref "lake-config-toml"}[TOML format] (`lakefile.toml`) is used for fully declarative package configurations.
 * The {ref "lake-config-lean"}[Lean format] (`lakefile.lean`) additionally supports the use of Lean code to configure the package in ways not supported by the declarative options.
:::

A {deftech}_manifest_ tracks the specific versions of other packages that are used in a package.
Together, a manifest and a {tech}[package configuration] file specify a unique set of transitive dependencies for the package.
Before building, Lake synchronizes the local copy of each dependency with the version specified in the manifest.
If no manifest is available, Lake fetches the latest matching versions of each dependency and creates a manifest.
It is an error if the package names listed in the manifest do not match those used by the package; the manifest must be updated using {lake}`update` prior to building.
Manifests should be considered part of the package's code and should normally be checked into source control.

:::paragraph
A {deftech}_target_ represents an output that can be requested by a user.
A persistent build output, such as object code, an executable binary, or an {tech}[`.olean` file], is called an {deftech}_artifact_.
In the process of producing an artifact, Lake may need to produce further artifacts; for example, compiling a Lean program into an executable requires that it and its dependencies be compiled to object files, which are themselves produced from C source files, which result from elaborating Lean sourcefiles and producing {tech}[`.olean` files].
Each link in this chain is a target, and Lake arranges for each to be built in turn.
At the start of the chain are the {deftech}_initial targets_:
 * {tech}_Packages_ are units of Lean code that are distributed as a unit.
 * {deftech}_Libraries_ are collections of Lean {tech}[module]s, organized hierarchically under one or more {deftech}_module roots_.
 * {deftech}_Executables_ consist of a _single_ module that defines `main`.
 * {deftech}_External libraries_ are non-Lean *static* libraries that will be linked to the binaries of the package and its dependents, including both their shared libraries and executables.
 * {deftech}_Custom targets_ contain arbitrary code to run a build, written using Lake's internal API.

In addition to their Lean code, packages, libraries, and executables contain configuration settings that affect subsequent build steps.
Packages may specify a set of {deftech}_default targets_.
Default targets are the initial targets in the package that are to be built in contexts where a package is specified but specific targets are not.
:::

:::paragraph
The {deftech}_log_ contains information produced during a build.
Logs are saved so they can be replayed during {tech}[incremental builds].
Messages in the log have four levels, ordered by severity:

 1. _Trace messages_ contain internal build details that are often specific to the machine on which the build is running, including the specific invocations of Lean and other tools that are passed to the shell.
 2. _Informational messages_ contain general informational output that is not expected to indicate a problem with the code, such as the results of a {keywordOf Lean.Parser.Command.eval}`#eval` command.
 3. _Warnings_ indicate potential problems, such as unused variable bindings.
 4. _Errors_ explain why parsing and elaboration could not complete.

By default, trace messages are hidden and the others are shown.
The threshold can be adjusted using the {lakeOpt}`--log-level` option, the {lakeOpt}`--verbose` flag, or the {lakeOpt}`--quiet` flag.
:::

## Builds

:::paragraph
Producing a desired {tech}[artifact], such as a {tech}[`.olean` file] or an executable binary, is called a {deftech}_build_.
Builds are triggered by the {lake}`build` command or by other commands that require an artifact to be present, such as {lake}`exe`.
A build consists of the following steps:

: {deftech key:="configure package"}[Configuring] the package

  If {tech}[package configuration] file is newer than the cached configuration file `lakefile.olean`, then the package configuration is re-elaborated.
  This also occurs when the cached file is missing or when the {lakeOpt}`--reconfigure` or {lakeOpt}`-R` flag is provided.
  Changes to options using {lakeOpt}`-K` do not trigger re-elaboration of the configuration file; {lakeOpt}`-R` is necessary in these cases.

: Computing dependencies

  The set of artifacts that are required to produce the desired output are determined, along with the {tech}[targets] and {tech}[facets] that produce them.
  This process is recursive, and the result is a _graph_ of dependencies.
  The dependencies in this graph are distinct from those declared for a package: packages depend on other packages, while build targets depend on other build targets, which may be in the same package or in a different one.
  One facet of a given target may depend on other facets of the same target.
  Lake automatically analyzes the imports of Lean modules to discover their dependencies, and the {tomlField Lake.LeanLibConfig}`extraDepTargets` field can be used to add additional dependencies to a target.

: Replaying traces

  Rather than rebuilding everything in the dependency graph from scratch, Lake uses saved {deftech}_trace files_ to determine which artifacts require building.
  During a build, Lake records which source files or other artifacts were used to produce each artifact, saving a hash of each input; these {deftech}_traces_ are saved in the {tech}[build directory].{margin}[More specifically, each artifact's trace file contains a Merkle tree hash mixture of its inputs' hashes.]
  If the inputs are all unmodified, then the corresponding artifact is not rebuilt.
  Trace files additionally record the {tech}[log] from each build task; these outputs are replayed as if the artifact had been built anew.
  Re-using prior build products when possible is called an {deftech}_incremental build_.

: Building artifacts

  When all unmodified dependencies in the dependency graph have been replayed from their trace files, Lake proceeds to build each artifact.
  This involves running the appropriate build tool on the input files and saving the artifact and its trace file, as specified in the corresponding facet.
:::

Lake uses two separate hash algorithms.
Text files are hashed after normalizing newlines, so that files that differ only by platform-specific newline conventions are hashed identically.
Other files are hashed without any normalization.

Along with the trace files, Lean caches input hashes.
Whenever an artifact is built, its hash is saved in a separate file that can be re-read instead of computing the hash from scratch.
This is a performance optimization.
This feature can be disabled, causing all hashes to be recomputed from their inputs, using the {lakeOpt}`--rehash` command-line option.

:::paragraph
During a build, the following directories are provided to the underlying build tools:
 * The {deftech}_source directory_ contains Lean source code that is available for import.
 * The {deftech}_library directories_ contain {tech}[`.olean` files] along with the shared and static libraries that are available for linking; it normally consists of the {tech}[root package]'s library directory (found in `.lake/build/lib`), the library directories for the other packages in the workspace, the library directory for the current Lean toolchain, and the system library directory.
 * The {deftech}_Lake home_ is the directory in which Lake is installed, including binaries, source code, and libraries.
   The libraries in the Lake home are needed to elaborate Lake configuration files, which have access to the full power of Lean.
:::

## Facets
%%%
tag := "lake-facets"
%%%

A {deftech}_facet_ describes the production of a target from another.
Conceptually, any target may have facets.
However, executables, external libraries, and custom targets provide only a single implicit facet.
Packages, libraries, and modules have multiple facets that can be requested by name when invoking {lake}`build` to select the corresponding target.

When no facet is explicitly requested, but an initial target is designated, {lake}`build` produces the initial target's {deftech}_default facet_.
Each type of initial target has a corresponding default facet (e.g. producing an executable binary from an executable target or building a package's {tech}[default targets]); other facets may be explicitly requested in the {tech}[package configuration] or via Lake's {ref "lake-cli"}[command-line interface].
Lake's internal API may be used to write custom facets.


```lakeHelp "build"
Build targets

USAGE:
  lake build [<targets>...]

A target is specified with a string of the form:

  [@[<package>]/][<target>|[+]<module>][:<facet>]

You can also use the source path of a module as a target. For example,

  lake build Foo/Bar.lean:o

will build the Lean module (within the workspace) whose source file is
`Foo/Bar.lean` and compile the generated C file into a native object file.

The `@` and `+` markers can be used to disambiguate packages and modules
from file paths or other kinds of targets (e.g., executables or libraries).

LIBRARY FACETS:         build the library's ...
  leanArts (default)    Lean artifacts (*.olean, *.ilean, *.c files)
  static                static artifact (*.a file)
  shared                shared artifact (*.so, *.dll, or *.dylib file)

MODULE FACETS:          build the module's ...
  deps                  dependencies (e.g., imports, shared libraries, etc.)
  leanArts (default)    Lean artifacts (*.olean, *.ilean, *.c files)
  olean                 OLean (binary blob of Lean data for importers)
  ilean                 ILean (binary blob of metadata for the Lean LSP server)
  c                     compiled C file
  bc                    compiled LLVM bitcode file
  c.o                   compiled object file (of its C file)
  bc.o                  compiled object file (of its LLVM bitcode file)
  o                     compiled object file (of its configured backend)
  dynlib                shared library (e.g., for `--load-dynlib`)

TARGET EXAMPLES:        build the ...
  a                     default facet(s) of target `a`
  @a                    default target(s) of package `a`
  +A                    default facet(s) of module `A`
  @/a                   default facet(s) of target `a` of the root package
  @a/b                  default facet(s) of target `b` of package `a`
  @a/+A:c               C file of module `A` of package `a`
  :foo                  facet `foo` of the root package

A bare `lake build` command will build the default target(s) of the root package.
Package dependencies are not updated during a build.
```


::::paragraph

The facets available for packages are:

```lean (show := false)
-- Always keep this in sync with the description below. It ensures that the list is complete.
/--
info: #[`package.barrel, `package.cache, `package.deps, `package.extraDep, `package.optBarrel, `package.optCache,
  `package.optRelease, `package.release, `package.transDeps]
-/
#guard_msgs in
#eval Lake.initPackageFacetConfigs.toList.map (·.1) |>.toArray |>.qsort (·.toString < ·.toString)
```
: `extraDep`

  The default facets of the package's extra dependency targets, specified in the {tomlField Lake.PackageConfig}`extraDepTargets` field.

: `deps`

  The package's {tech}[direct dependencies].

: `transDeps`

  The package's {tech}[transitive dependencies], topologically sorted.


: `optCache`

  A package's optional cached build archive (e.g., from Reservoir or GitHub).
  Will *not* cause the whole build to fail if the archive cannot be fetched.

: `cache`

  A package's cached build archive (e.g., from Reservoir or GitHub).
  Will cause the whole build to fail if the archive cannot be fetched.

: `optBarrel`

  A package's optional cached build archive (e.g., from Reservoir or GitHub).
  Will *not* cause the whole build to fail if the archive cannot be fetched.

: `barrel`

  A package's cached build archive (e.g., from Reservoir or GitHub).
  Will cause the whole build to fail if the archive cannot be fetched.

: `optRelease`

  A package's optional build archive from a GitHub release.
  Will *not* cause the whole build to fail if the release cannot be fetched.

: `release`

  A package's build archive from a GitHub release.
  Will cause the whole build to fail if the archive cannot be fetched.


::::

```lean (show := false)
-- Always keep this in sync with the description below. It ensures that the list is complete.
/--
info: [`lean_lib.extraDep, `lean_lib.leanArts, `lean_lib.static.export, `lean_lib.shared, `lean_lib.modules, `lean_lib.static,
  `lean_lib.default]
-/
#guard_msgs in
#eval Lake.initLibraryFacetConfigs.toList.map (·.1)
```

:::paragraph

The facets available for libraries are:

: `leanArts`

  The artifacts that the Lean compiler produces for the library or executable ({tech key:=".olean files"}`*.olean`, `*.ilean`, and `*.c` files).

: `static`

  The static library produced by the C compiler from the `leanArts` (that is, a `*.a` file).

: `static.export`

  The static library produced by the C compiler from the `leanArts` (that is, a `*.a` file), with exported symbols.

: `shared`

  The shared library produced by the C compiler from the `leanArts` (that is, a `*.so`, `*.dll`, or `*.dylib` file, depending on the platform).

: `extraDep`

  A Lean library's {tomlField Lake.LeanLibConfig}`extraDepTargets` and those of its package.

:::

:::paragraph

Executables have a single `exe` facet that consists of the executable binary.

:::

```lean (show := false)
-- Always keep this in sync with the description below. It ensures that the list is complete.
/--
<<<<<<< HEAD
info: #[`module.bc, `module.bc.o, `module.c, `module.c.o, `module.c.o.export, `module.c.o.noexport, `module.deps,
  `module.dynlib, `module.header, `module.ilean, `module.imports, `module.input, `module.lean, `module.leanArts,
  `module.o, `module.o.export, `module.o.noexport, `module.olean, `module.olean.private, `module.olean.server,
  `module.precompileImports, `module.setup, `module.transImports]
=======
info: module.bc
module.bc.o
module.c
module.c.o
module.c.o.export
module.c.o.noexport
module.deps
module.dynlib
module.header
module.ilean
module.imports
module.input
module.lean
module.leanArts
module.o
module.o.export
module.o.noexport
module.olean
module.olean.private
module.olean.server
module.precompileImports
module.setup
module.transImports
>>>>>>> 860abdbe
-/
#guard_msgs in
#eval Lake.initModuleFacetConfigs.toList.toArray.map (·.1) |>.qsort (·.toString < ·.toString) |>.forM (IO.println)
```

:::paragraph
The facets available for modules are:

: `lean`

  The module's Lean source file.

: `leanArts` (default)

 The module's Lean artifacts (`*.olean`, `*.ilean`, `*.c` files).
<<<<<<< HEAD

: `src`

  The module's Lean source file.
=======
>>>>>>> 860abdbe

: `deps`

  The module's dependencies (e.g., imports or shared libraries).

: `olean`

 The module's {tech}[`.olean` file]. {TODO}[Once module system lands fully, add docs for `olean.private` and `olean.server`]

: `ilean`

 The module's `.ilean` file, which is metadata used by the Lean language server.

: `header`

  The parsed module header of the module's source file.
<<<<<<< HEAD
=======

: `input`

  The module's processed Lean source file. Combines tracing the file with parsing its header.
>>>>>>> 860abdbe

: `imports`

  The immediate imports of the Lean module, but not the full set of transitive imports.

: `precompileImports`

  The transitive imports of the Lean module, compiled to object code.

: `transImports`

  The transitive imports of the Lean module, as {tech}[`.olean` files].

: `allImports`

  Both the immediate and transitive imports of the Lean module.

: `setup`

  All of a module's dependencies: transitive local imports and shared libraries to be loaded with `--load-dynlib`.
  Returns the list of shared libraries to load along with their search path.

: `c`

 The C file produced by the Lean compiler.

: `bc`

 LLVM bitcode file, produced by the Lean compiler.

: `c.o`

 The compiled object file, produced from the C file. On Windows, this is equivalent to `.c.o.noexport`, while it is equivalent to `.c.o.export` on other platforms.

: `c.o.export`

 The compiled object file, produced from the C file, with Lean symbols exported.

: `c.o.noexport`

 The compiled object file, produced from the C file, with Lean symbols exported.

: `bc.o`

 The compiled object file, produced from the LLVM bitcode file.

: `o`

 The compiled object file for the configured backend.

: `dynlib`

  A shared library (e.g., for the Lean option `--load-dynlib`){TODO}[Document Lean command line options, and cross-reference from here].

:::


## Scripts
%%%
tag := "lake-scripts"
%%%

Lake {tech}[package configuration] files may include {deftech}_Lake scripts_, which are embedded programs that can be executed from the command line.
Scripts are intended to be used for project-specific tasks that are not already well-served by Lake's other features.
While ordinary executable programs are run in the {name}`IO` {tech}[monad], scripts are run in {name Lake.ScriptM}`ScriptM`, which extends {name}`IO` with information about the workspace.
Because they are Lean definitions, Lake scripts can only be defined in the Lean configuration format.

:::::TODO

Restore the following once we can import enough of Lake to elaborate it

`````
```lean (show := false)
section
open Lake DSL
```

:::example "Listing Dependencies"

This Lake script lists all the transitive dependencies of the root package, along with their Git URLs, in alphabetical order.
Similar scripts could be used to check declared licenses, discover which dependencies have test drivers configured, or compute metrics about the transitive dependency set over time.

```lean
script "list-deps" := do
  let mut results := #[]
  for p in (← getWorkspace).packages do
    if p.name ≠ (← getWorkspace).root.name then
      results := results.push (p.name.toString, p.remoteUrl)
  results := results.qsort (·.1 < ·.1)
  IO.println "Dependencies:"
  for (name, url) in results do
    IO.println s!"{name}:\t{url}"
  return 0
```
:::

```lean (show := false)
end
```
`````

:::::

## Test and Lint Drivers
%%%
tag := "test-lint-drivers"
%%%

A {deftech}_test driver_ is responsible for running the tests for a package.
Test drivers may be executable targets or {tech}[Lake scripts], in which case the {lake}`test` command runs them, or they may be libraries, in which case {lake}`test` causes them to be elaborated, with the expectation that test failures are registered as elaboration failures.

Similarly, a {deftech}_lint driver_ is responsible for checking the code for stylistic issues.
Lint drivers may be executables or scripts, which are run by {lake}`lint`.

A test or lint driver can be configured by either setting the {tomlField Lake.PackageConfig}`testDriver` or {tomlField Lake.PackageConfig}`lintDriver` package configuration options or by tagging a script, executable, or library with the `test_driver` or `lint_driver` attribute in a Lean-format configuration file.
A definition in a dependency can be used as a test or lint driver by using the `<pkg>/<name>` syntax for the appropriate configuration option.
:::TODO
Restore the ``{attr}`` role for `test_driver` and `lint_driver` above. Right now, importing the attributes crashes the compiler.
:::

## GitHub Release Builds
%%%
tag := "lake-github"
%%%

Lake supports uploading and downloading build artifacts (i.e., the archived build directory) to/from the GitHub releases of packages.
This enables end users to fetch pre-built artifacts from the cloud without needed to rebuild the package from source themselves.
The {envVar}`LAKE_NO_CACHE` environment variable can be used to disable this feature.

### Downloading

To download artifacts, one should configure the package options `releaseRepo` and `buildArchive` to point to the GitHub repository hosting the release and the correct artifact name within it (if the defaults are not sufficient).
Then, set `preferReleaseBuild := true` to tell Lake to fetch and unpack it as an extra package dependency.

Lake will only fetch release builds as part of its standard build process if the package wanting it is a dependency (as the root package is expected to modified and thus not often compatible with this scheme).
However, should one wish to fetch a release for a root package (e.g., after cloning the release's source but before editing), one can manually do so via `lake build :release`.

Lake internally uses `curl` to download the release and `tar` to unpack it, so the end user must have both tools installed in order to use this feature.
If Lake fails to fetch a release for any reason, it will move on to building from the source.
This mechanism is not technically limited to GitHub: any Git host that uses the same URL scheme works as well.

### Uploading

To upload a built package as an artifact to a GitHub release, Lake provides the {lake}`upload` command as a convenient shorthand.
This command uses `tar` to pack the package's build directory into an archive and uses `gh release upload` to attach it to a pre-existing GitHub release for the specified tag.
Thus, in order to use it, the package uploader (but not the downloader) needs to have `gh`, the GitHub CLI, installed and in `PATH`.

{include 0 Manual.BuildTools.Lake.CLI}

{include 0 Manual.BuildTools.Lake.Config}

# Script API Reference
%%%
tag := "lake-api"
%%%

In addition to ordinary {lean}`IO` effects, Lake scripts have access to the Lake environment (which provides information about the current toolchain, such as the location of the Lean compiler) and the current workspace.
This access is provided in {name Lake.ScriptM}`ScriptM`.

{docstring Lake.ScriptM}

## Accessing the Environment

Monads that provide access to information about the current Lake environment (such as the locations of Lean, Lake, and other tools) have {name Lake.MonadLakeEnv}`MonadLakeEnv` instances.
This is true for all of the monads in the Lake API, including {name Lake.ScriptM}`ScriptM`.

{docstring Lake.MonadLakeEnv}

{docstring Lake.getLakeEnv}

{docstring Lake.getNoCache}

{docstring Lake.getTryCache}

{docstring Lake.getPkgUrlMap}

{docstring Lake.getElanToolchain}

### Search Path Helpers

{docstring Lake.getEnvLeanPath}

{docstring Lake.getEnvLeanSrcPath}

{docstring Lake.getEnvSharedLibPath}

### Elan Install Helpers

{docstring Lake.getElanInstall?}

{docstring Lake.getElanHome?}

{docstring Lake.getElan?}

### Lean Install Helpers

{docstring Lake.getLeanInstall}

{docstring Lake.getLeanSysroot}

{docstring Lake.getLeanSrcDir}

{docstring Lake.getLeanLibDir}

{docstring Lake.getLeanIncludeDir}

{docstring Lake.getLeanSystemLibDir}

{docstring Lake.getLean}

{docstring Lake.getLeanc}

{docstring Lake.getLeanSharedLib}

{docstring Lake.getLeanAr}

{docstring Lake.getLeanCc}

{docstring Lake.getLeanCc?}

### Lake Install Helpers

{docstring Lake.getLakeInstall}

{docstring Lake.getLakeHome}

{docstring Lake.getLakeSrcDir}

{docstring Lake.getLakeLibDir}

{docstring Lake.getLake}

## Accessing the Workspace

Monads that provide access to information about the current Lake workspace have {name Lake.MonadWorkspace}`MonadWorkspace` instances.
In particular, there are instances for {name Lake.ScriptM}`ScriptM` and {name Lake.LakeM}`LakeM`.

```lean (show := false)
section
open Lake
#synth MonadWorkspace ScriptM

end
```

{docstring Lake.MonadWorkspace}

{docstring Lake.getRootPackage}

{docstring Lake.findPackage?}

{docstring Lake.findModule?}

{docstring Lake.findLeanExe?}

{docstring Lake.findLeanLib?}

{docstring Lake.findExternLib?}

{docstring Lake.getLeanPath}

{docstring Lake.getLeanSrcPath}

{docstring Lake.getSharedLibPath}

{docstring Lake.getAugmentedLeanPath}

{docstring Lake.getAugmentedLeanSrcPath }

{docstring Lake.getAugmentedSharedLibPath}

{docstring Lake.getAugmentedEnv}<|MERGE_RESOLUTION|>--- conflicted
+++ resolved
@@ -350,12 +350,6 @@
 ```lean (show := false)
 -- Always keep this in sync with the description below. It ensures that the list is complete.
 /--
-<<<<<<< HEAD
-info: #[`module.bc, `module.bc.o, `module.c, `module.c.o, `module.c.o.export, `module.c.o.noexport, `module.deps,
-  `module.dynlib, `module.header, `module.ilean, `module.imports, `module.input, `module.lean, `module.leanArts,
-  `module.o, `module.o.export, `module.o.noexport, `module.olean, `module.olean.private, `module.olean.server,
-  `module.precompileImports, `module.setup, `module.transImports]
-=======
 info: module.bc
 module.bc.o
 module.c
@@ -379,7 +373,6 @@
 module.precompileImports
 module.setup
 module.transImports
->>>>>>> 860abdbe
 -/
 #guard_msgs in
 #eval Lake.initModuleFacetConfigs.toList.toArray.map (·.1) |>.qsort (·.toString < ·.toString) |>.forM (IO.println)
@@ -395,13 +388,6 @@
 : `leanArts` (default)
 
  The module's Lean artifacts (`*.olean`, `*.ilean`, `*.c` files).
-<<<<<<< HEAD
-
-: `src`
-
-  The module's Lean source file.
-=======
->>>>>>> 860abdbe
 
 : `deps`
 
@@ -418,13 +404,10 @@
 : `header`
 
   The parsed module header of the module's source file.
-<<<<<<< HEAD
-=======
 
 : `input`
 
   The module's processed Lean source file. Combines tracing the file with parsing its header.
->>>>>>> 860abdbe
 
 : `imports`
 
