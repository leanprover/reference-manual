/-
Copyright (c) 2025 Lean FRO LLC. All rights reserved.
Released under Apache 2.0 license as described in the file LICENSE.
Author: David Thrane Christiansen
-/

import VersoManual

import Lean.Parser.Command
import Lake.Build.Package
import Lake.Build.Library
import Lake.Build.Module


import Manual.Meta
import Manual.BuildTools.Lake.CLI
import Manual.BuildTools.Lake.Config

open Manual
open Verso.Genre
open Verso.Genre.Manual
open Verso.Genre.Manual.InlineLean


open Lean.Elab.Tactic.GuardMsgs.WhitespaceMode

#doc (Manual) "Lake" =>
%%%
tag := "lake"
%%%

Lake is the standard Lean build tool.
It is responsible for:
 * Configuring builds and building Lean code
 * Fetching and building external dependencies
 * Integrating with Reservoir, the Lean package server
 * Running tests, linters, and other development workflows

Lake is extensible.
It provides a rich API that can be used to define incremental build tasks for software artifacts that are not written in Lean, to automate administrative tasks, and to integrate with external workflows.
For build configurations that do not need these features, Lake provides a declarative configuration language that can be written either in TOML or as a Lean file.

This section describes Lake's {ref "lake-cli"}[command-line interface], {ref "lake-config"}[configuration files], and {ref "lake-api"}[internal API].
All three share a set of concepts and terminology.


# Concepts and Terminology
%%%
tag := "lake-vocab"
%%%

A {deftech}_package_ is the basic unit of Lean code distribution.
A single package may contain multiple libraries or executable programs.
A package consist of a directory that contains a {tech}[package configuration] file together with source code.
Packages may {deftech}_require_ other packages, in which case those packages' code (more specifically, their {tech}[targets]) are made available.
The {deftech}_direct dependencies_ of a package are those that it requires, and the {deftech}_transitive dependencies_ are the direct dependencies of a package together with their transitive dependencies.
Packages may either be obtained from {ref "reservoir"}[Reservoir], the Lean package repository, or from a manually-specified location.
{deftech}_Git dependencies_ are specified by a Git repository URL along with a revision (branch, tag, or hash) and must be cloned locally prior to build, while local {deftech}_path dependencies_ are specified by a path relative to the package's directory.

:::paragraph
A {deftech}_workspace_ is a directory on disk that contains a working copy of a {tech}[package]'s source code and the source code of all {tech}[transitive dependencies] that are not specified as local paths.
The package for which the workspace was created is the {deftech}_root package_.
The workspace also contains any built {tech}[artifacts] for the package, enabling {tech}[incremental builds].
Dependencies and artifacts do not need to be present for a directory to be considered a workspace; commands such as {lake}`update` and {lake}`build` produce them if they are missing.
Lake is typically used in a workspace.{margin}[{lake}`init` and {lake}`new`, which create workspaces, are exceptions.]
Workspaces typically have the following layout:

 * `lean-toolchain` - The {tech}[toolchain file].
 * `lakefile.toml` or `lakefile.lean` - The {tech}[package configuration] file for the root package.
 * `lake-manifest.json` - The root package's {tech}[manifest].
 * `.lake/` - Intermediate state managed by Lake, such as built {tech}[artifacts] and dependency source code.
   * `.lake/lakefile.olean` - The root package's configuration, cached.
   * `.lake/packages/` - The workspace's {deftech}_package directory_, which contains copies of all non-local transitive dependencies of the root package, with their built artifacts in their own `.lake` directories.
   * `.lake/build/` - The {deftech}_build directory_, which contains built artifacts for the root package:
     * `.lake/build/bin` - The package's {deftech}_binary directory_, which contains built executables.
     * `.lake/build/lib` - The package's _library directory_, which contains built libraries and {tech}[`.olean` files].
     * `.lake/build/ir` - The package's intermediate result directory, which contains generated intermediate artifacts, primarily C code.
:::

:::figure "Workspace Layout"
![Lake Workspaces](/static/figures/lake-workspace.svg)
:::

:::paragraph
A {deftech}_package configuration_ file specifies the dependencies, settings, and targets of a package.
Packages can specify configuration options that apply to all their contained targets.
They can be written in two formats:
 * The {ref "lake-config-toml"}[TOML format] (`lakefile.toml`) is used for fully declarative package configurations.
 * The {ref "lake-config-lean"}[Lean format] (`lakefile.lean`) additionally supports the use of Lean code to configure the package in ways not supported by the declarative options.
:::

A {deftech}_manifest_ tracks the specific versions of other packages that are used in a package.
Together, a manifest and a {tech}[package configuration] file specify a unique set of transitive dependencies for the package.
Before building, Lake synchronizes the local copy of each dependency with the version specified in the manifest.
If no manifest is available, Lake fetches the latest matching versions of each dependency and creates a manifest.
It is an error if the package names listed in the manifest do not match those used by the package; the manifest must be updated using {lake}`update` prior to building.
Manifests should be considered part of the package's code and should normally be checked into source control.

:::paragraph
A {deftech}_target_ represents an output that can be requested by a user.
A persistent build output, such as object code, an executable binary, or an {tech}[`.olean` file], is called an {deftech}_artifact_.
In the process of producing an artifact, Lake may need to produce further artifacts; for example, compiling a Lean program into an executable requires that it and its dependencies be compiled to object files, which are themselves produced from C source files, which result from elaborating Lean sourcefiles and producing {tech}[`.olean` files].
Each link in this chain is a target, and Lake arranges for each to be built in turn.
At the start of the chain are the {deftech}_initial targets_:
 * {tech}_Packages_ are units of Lean code that are distributed as a unit.
 * {deftech}_Libraries_ are collections of Lean {tech}[module]s, organized hierarchically under one or more {deftech}_module roots_.
 * {deftech}_Executables_ consist of a _single_ module that defines `main`.
 * {deftech}_External libraries_ are non-Lean *static* libraries that will be linked to the binaries of the package and its dependents, including both their shared libraries and executables.
 * {deftech}_Custom targets_ contain arbitrary code to run a build, written using Lake's internal API.

In addition to their Lean code, packages, libraries, and executables contain configuration settings that affect subsequent build steps.
Packages may specify a set of {deftech}_default targets_.
Default targets are the initial targets in the package that are to be built in contexts where a package is specified but specific targets are not.
:::

:::paragraph
The {deftech}_log_ contains information produced during a build.
Logs are saved so they can be replayed during {tech}[incremental builds].
Messages in the log have four levels, ordered by severity:

 1. _Trace messages_ contain internal build details that are often specific to the machine on which the build is running, including the specific invocations of Lean and other tools that are passed to the shell.
 2. _Informational messages_ contain general informational output that is not expected to indicate a problem with the code, such as the results of a {keywordOf Lean.Parser.Command.eval}`#eval` command.
 3. _Warnings_ indicate potential problems, such as unused variable bindings.
 4. _Errors_ explain why parsing and elaboration could not complete.

By default, trace messages are hidden and the others are shown.
The threshold can be adjusted using the {lakeOpt}`--log-level` option, the {lakeOpt}`--verbose` flag, or the {lakeOpt}`--quiet` flag.
:::

## Builds

:::paragraph
Producing a desired {tech}[artifact], such as a {tech}[`.olean` file] or an executable binary, is called a {deftech}_build_.
Builds are triggered by the {lake}`build` command or by other commands that require an artifact to be present, such as {lake}`exe`.
A build consists of the following steps:

: {deftech key:="configure package"}[Configuring] the package

  If {tech}[package configuration] file is newer than the cached configuration file `lakefile.olean`, then the package configuration is re-elaborated.
  This also occurs when the cached file is missing or when the {lakeOpt}`--reconfigure` or {lakeOpt}`-R` flag is provided.
  Changes to options using {lakeOpt}`-K` do not trigger re-elaboration of the configuration file; {lakeOpt}`-R` is necessary in these cases.

: Computing dependencies

  The set of artifacts that are required to produce the desired output are determined, along with the {tech}[targets] and {tech}[facets] that produce them.
  This process is recursive, and the result is a _graph_ of dependencies.
  The dependencies in this graph are distinct from those declared for a package: packages depend on other packages, while build targets depend on other build targets, which may be in the same package or in a different one.
  One facet of a given target may depend on other facets of the same target.
  Lake automatically analyzes the imports of Lean modules to discover their dependencies, and the {tomlField Lake.LeanLibConfig}`extraDepTargets` field can be used to add additional dependencies to a target.

: Replaying traces

  Rather than rebuilding everything in the dependency graph from scratch, Lake uses saved {deftech}_trace files_ to determine which artifacts require building.
  During a build, Lake records which source files or other artifacts were used to produce each artifact, saving a hash of each input; these {deftech}_traces_ are saved in the {tech}[build directory].{margin}[More specifically, each artifact's trace file contains a Merkle tree hash mixture of its inputs' hashes.]
  If the inputs are all unmodified, then the corresponding artifact is not rebuilt.
  Trace files additionally record the {tech}[log] from each build task; these outputs are replayed as if the artifact had been built anew.
  Re-using prior build products when possible is called an {deftech}_incremental build_.

: Building artifacts

  When all unmodified dependencies in the dependency graph have been replayed from their trace files, Lake proceeds to build each artifact.
  This involves running the appropriate build tool on the input files and saving the artifact and its trace file, as specified in the corresponding facet.
:::

Lake uses two separate hash algorithms.
Text files are hashed after normalizing newlines, so that files that differ only by platform-specific newline conventions are hashed identically.
Other files are hashed without any normalization.

Along with the trace files, Lean caches input hashes.
Whenever an artifact is built, its hash is saved in a separate file that can be re-read instead of computing the hash from scratch.
This is a performance optimization.
This feature can be disabled, causing all hashes to be recomputed from their inputs, using the {lakeOpt}`--rehash` command-line option.

:::paragraph
During a build, the following directories are provided to the underlying build tools:
 * The {deftech}_source directory_ contains Lean source code that is available for import.
 * The {deftech}_library directories_ contain {tech}[`.olean` files] along with the shared and static libraries that are available for linking; it normally consists of the {tech}[root package]'s library directory (found in `.lake/build/lib`), the library directories for the other packages in the workspace, the library directory for the current Lean toolchain, and the system library directory.
 * The {deftech}_Lake home_ is the directory in which Lake is installed, including binaries, source code, and libraries.
   The libraries in the Lake home are needed to elaborate Lake configuration files, which have access to the full power of Lean.
:::

## Facets
%%%
tag := "lake-facets"
%%%

A {deftech}_facet_ describes the production of a target from another.
Conceptually, any target may have facets.
However, executables, external libraries, and custom targets provide only a single implicit facet.
Packages, libraries, and modules have multiple facets that can be requested by name when invoking {lake}`build` to select the corresponding target.

When no facet is explicitly requested, but an initial target is designated, {lake}`build` produces the initial target's {deftech}_default facet_.
Each type of initial target has a corresponding default facet (e.g. producing an executable binary from an executable target or building a package's {tech}[default targets]); other facets may be explicitly requested in the {tech}[package configuration] or via Lake's {ref "lake-cli"}[command-line interface].
Lake's internal API may be used to write custom facets.


```lakeHelp "build"
Build targets

USAGE:
  lake build [<targets>...]

A target is specified with a string of the form:

  [@[<package>]/][<target>|[+]<module>][:<facet>]

You can also use the source path of a module as a target. For example,

  lake build Foo/Bar.lean:o

will build the Lean module (within the workspace) whose source file is
`Foo/Bar.lean` and compile the generated C file into a native object file.

The `@` and `+` markers can be used to disambiguate packages and modules
from file paths or other kinds of targets (e.g., executables or libraries).

LIBRARY FACETS:         build the library's ...
  leanArts (default)    Lean artifacts (*.olean, *.ilean, *.c files)
  static                static artifact (*.a file)
  shared                shared artifact (*.so, *.dll, or *.dylib file)

MODULE FACETS:          build the module's ...
  deps                  dependencies (e.g., imports, shared libraries, etc.)
  leanArts (default)    Lean artifacts (*.olean, *.ilean, *.c files)
  olean                 OLean (binary blob of Lean data for importers)
  ilean                 ILean (binary blob of metadata for the Lean LSP server)
  c                     compiled C file
  bc                    compiled LLVM bitcode file
  c.o                   compiled object file (of its C file)
  bc.o                  compiled object file (of its LLVM bitcode file)
  o                     compiled object file (of its configured backend)
  dynlib                shared library (e.g., for `--load-dynlib`)

TARGET EXAMPLES:        build the ...
  a                     default facet(s) of target `a`
  @a                    default target(s) of package `a`
  +A                    default facet(s) of module `A`
  @/a                   default facet(s) of target `a` of the root package
  @a/b                  default facet(s) of target `b` of package `a`
  @a/+A:c               C file of module `A` of package `a`
  :foo                  facet `foo` of the root package

A bare `lake build` command will build the default target(s) of the root package.
Package dependencies are not updated during a build.
```


::::paragraph

The facets available for packages are:

```lean (show := false)
-- Always keep this in sync with the description below. It ensures that the list is complete.
/--
info: #[`barrel, `cache, `deps, `extraDep, `optBarrel, `optCache, `optRelease, `release, `transDeps]
-/
#guard_msgs in
#eval Lake.initPackageFacetConfigs.toList.map (·.1) |>.toArray |>.qsort (·.toString < ·.toString)
```
: `extraDep`

  The default facets of the package's extra dependency targets, specified in the {tomlField Lake.PackageConfig}`extraDepTargets` field.

: `deps`

  The package's {tech}[direct dependencies].

: `transDeps`

  The package's {tech}[transitive dependencies], topologically sorted.


: `optCache`

  A package's optional cached build archive (e.g., from Reservoir or GitHub).
  Will *not* cause the whole build to fail if the archive cannot be fetched.

: `cache`

  A package's cached build archive (e.g., from Reservoir or GitHub).
  Will cause the whole build to fail if the archive cannot be fetched.

: `optBarrel`

  A package's optional cached build archive (e.g., from Reservoir or GitHub).
  Will *not* cause the whole build to fail if the archive cannot be fetched.

: `barrel`

  A package's cached build archive (e.g., from Reservoir or GitHub).
  Will cause the whole build to fail if the archive cannot be fetched.

: `optRelease`

  A package's optional build archive from a GitHub release.
  Will *not* cause the whole build to fail if the release cannot be fetched.

: `release`

  A package's build archive from a GitHub release.
  Will cause the whole build to fail if the archive cannot be fetched.


::::

```lean (show := false)
-- Always keep this in sync with the description below. It ensures that the list is complete.
/-- info: [`modules, `static, `leanArts, `shared, `extraDep, `static.export] -/
#guard_msgs in
#eval Lake.initLibraryFacetConfigs.toList.map (·.1)
```

:::paragraph

The facets available for libraries are:

: `leanArts`

  The artifacts that the Lean compiler produces for the library or executable ({tech key:=".olean files"}`*.olean`, `*.ilean`, and `*.c` files).

: `static`

  The static library produced by the C compiler from the `leanArts` (that is, a `*.a` file).

: `static.export`

  The static library produced by the C compiler from the `leanArts` (that is, a `*.a` file), with exported symbols.

: `shared`

  The shared library produced by the C compiler from the `leanArts` (that is, a `*.so`, `*.dll`, or `*.dylib` file, depending on the platform).

: `extraDep`

  A Lean library's {tomlField Lake.LeanLibConfig}`extraDepTargets` and those of its package.

:::

:::paragraph

Executables have a single `exe` facet that consists of the executable binary.

:::

```lean (show := false)
-- Always keep this in sync with the description below. It ensures that the list is complete.
/--
<<<<<<< HEAD
info: #[`bc, `bc.o, `c, `c.o, `c.o.export, `c.o.noexport, `deps, `dynlib, `ilean, `imports, `leanArts, `o, `o.export,
  `o.noexport, `olean, `precompileImports, `transImports]
=======
info: module.bc
module.bc.o
module.c
module.c.o
module.c.o.export
module.c.o.noexport
module.deps
module.dynlib
module.header
module.ilean
module.imports
module.input
module.lean
module.leanArts
module.o
module.o.export
module.o.noexport
module.olean
module.olean.private
module.olean.server
module.precompileImports
module.setup
module.transImports
>>>>>>> 2bb2a5eb
-/
#guard_msgs in
#eval Lake.initModuleFacetConfigs.toList.toArray.map (·.1) |>.qsort (·.toString < ·.toString) |>.forM (IO.println)
```

:::paragraph
The facets available for modules are:

: `lean`

  The module's Lean source file.

: `leanArts` (default)

 The module's Lean artifacts (`*.olean`, `*.ilean`, `*.c` files).

: `deps`

  The module's dependencies (e.g., imports or shared libraries).

: `olean`

 The module's {tech}[`.olean` file]. {TODO}[Once module system lands fully, add docs for `olean.private` and `olean.server`]

: `ilean`

 The module's `.ilean` file, which is metadata used by the Lean language server.

: `header`

  The parsed module header of the module's source file.

: `input`

  The module's processed Lean source file. Combines tracing the file with parsing its header.

: `imports`

  The immediate imports of the Lean module, but not the full set of transitive imports.

: `precompileImports`

  The transitive imports of the Lean module, compiled to object code.

: `transImports`

  The transitive imports of the Lean module, as {tech}[`.olean` files].

: `allImports`

  Both the immediate and transitive imports of the Lean module.

: `setup`

  All of a module's dependencies: transitive local imports and shared libraries to be loaded with `--load-dynlib`.
  Returns the list of shared libraries to load along with their search path.

: `c`

 The C file produced by the Lean compiler.

: `bc`

<<<<<<< HEAD
 The compiled LLVM bitcode file produced from the Lean compiler's C file
=======
 LLVM bitcode file, produced by the Lean compiler.
>>>>>>> 2bb2a5eb

: `c.o`

 The compiled object file, produced from the C file. On Windows, this is equivalent to `.c.o.noexport`, while it is equivalent to `.c.o.export` on other platforms.

: `c.o.export`

 The compiled object file, produced from the C file, with Lean symbols exported.

: `c.o.noexport`

 The compiled object file, produced from the C file, with Lean symbols exported.

: `bc.o`

 The compiled object file, produced from the LLVM bitcode file.

: `o`

 The compiled object file for the configured backend.

: `dynlib`

  A shared library (e.g., for the Lean option `--load-dynlib`){TODO}[Document Lean command line options, and cross-reference from here].

:::


## Scripts
%%%
tag := "lake-scripts"
%%%

Lake {tech}[package configuration] files may include {deftech}_Lake scripts_, which are embedded programs that can be executed from the command line.
Scripts are intended to be used for project-specific tasks that are not already well-served by Lake's other features.
While ordinary executable programs are run in the {name}`IO` {tech}[monad], scripts are run in {name Lake.ScriptM}`ScriptM`, which extends {name}`IO` with information about the workspace.
Because they are Lean definitions, Lake scripts can only be defined in the Lean configuration format.

:::::TODO

Restore the following once we can import enough of Lake to elaborate it

````
```lean (show := false)
section
open Lake DSL
```

:::example "Listing Dependencies"

This Lake script lists all the transitive dependencies of the root package, along with their Git URLs, in alphabetical order.
Similar scripts could be used to check declared licenses, discover which dependencies have test drivers configured, or compute metrics about the transitive dependency set over time.

```lean
script "list-deps" := do
  let mut results := #[]
  for p in (← getWorkspace).packages do
    if p.name ≠ (← getWorkspace).root.name then
      results := results.push (p.name.toString, p.remoteUrl)
  results := results.qsort (·.1 < ·.1)
  IO.println "Dependencies:"
  for (name, url) in results do
    IO.println s!"{name}:\t{url}"
  return 0
```
:::

```lean (show := false)
end
```
````

:::::

## Test and Lint Drivers
%%%
tag := "test-lint-drivers"
%%%

A {deftech}_test driver_ is responsible for running the tests for a package.
Test drivers may be executable targets or {tech}[Lake scripts], in which case the {lake}`test` command runs them, or they may be libraries, in which case {lake}`test` causes them to be elaborated, with the expectation that test failures are registered as elaboration failures.

Similarly, a {deftech}_lint driver_ is responsible for checking the code for stylistic issues.
Lint drivers may be executables or scripts, which are run by {lake}`lint`.

A test or lint driver can be configured by either setting the {tomlField Lake.PackageConfig}`testDriver` or {tomlField Lake.PackageConfig}`lintDriver` package configuration options or by tagging a script, executable, or library with the `test_driver` or `lint_driver` attribute in a Lean-format configuration file.
A definition in a dependency can be used as a test or lint driver by using the `<pkg>/<name>` syntax for the appropriate configuration option.
:::TODO
Restore the `{attr}` role for `test_driver` and `lint_driver` above. Right now, importing the attributes crashes the compiler.
:::

## GitHub Release Builds
%%%
tag := "lake-github"
%%%

Lake supports uploading and downloading build artifacts (i.e., the archived build directory) to/from the GitHub releases of packages.
This enables end users to fetch pre-built artifacts from the cloud without needed to rebuild the package from source themselves.
The {envVar}`LAKE_NO_CACHE` environment variable can be used to disable this feature.

### Downloading

To download artifacts, one should configure the package options `releaseRepo` and `buildArchive` to point to the GitHub repository hosting the release and the correct artifact name within it (if the defaults are not sufficient).
Then, set `preferReleaseBuild := true` to tell Lake to fetch and unpack it as an extra package dependency.

Lake will only fetch release builds as part of its standard build process if the package wanting it is a dependency (as the root package is expected to modified and thus not often compatible with this scheme).
However, should one wish to fetch a release for a root package (e.g., after cloning the release's source but before editing), one can manually do so via `lake build :release`.

Lake internally uses `curl` to download the release and `tar` to unpack it, so the end user must have both tools installed in order to use this feature.
If Lake fails to fetch a release for any reason, it will move on to building from the source.
This mechanism is not technically limited to GitHub: any Git host that uses the same URL scheme works as well.

### Uploading

To upload a built package as an artifact to a GitHub release, Lake provides the {lake}`upload` command as a convenient shorthand.
This command uses `tar` to pack the package's build directory into an archive and uses `gh release upload` to attach it to a pre-existing GitHub release for the specified tag.
Thus, in order to use it, the package uploader (but not the downloader) needs to have `gh`, the GitHub CLI, installed and in `PATH`.

{include 0 Manual.BuildTools.Lake.CLI}

{include 0 Manual.BuildTools.Lake.Config}

# Script API Reference
%%%
tag := "lake-api"
%%%

In addition to ordinary {lean}`IO` effects, Lake scripts have access to the Lake environment (which provides information about the current toolchain, such as the location of the Lean compiler) and the current workspace.
This access is provided in {name Lake.ScriptM}`ScriptM`.

{docstring Lake.ScriptM}

## Accessing the Environment

Monads that provide access to information about the current Lake environment (such as the locations of Lean, Lake, and other tools) have {name Lake.MonadLakeEnv}`MonadLakeEnv` instances.
This is true for all of the monads in the Lake API, including {name Lake.ScriptM}`ScriptM`.

{docstring Lake.MonadLakeEnv}

{docstring Lake.getLakeEnv}

{docstring Lake.getNoCache}

{docstring Lake.getTryCache}

{docstring Lake.getPkgUrlMap}

{docstring Lake.getElanToolchain}

### Search Path Helpers

{docstring Lake.getEnvLeanPath}

{docstring Lake.getEnvLeanSrcPath}

{docstring Lake.getEnvSharedLibPath}

### Elan Install Helpers

{docstring Lake.getElanInstall?}

{docstring Lake.getElanHome?}

{docstring Lake.getElan?}

### Lean Install Helpers

{docstring Lake.getLeanInstall}

{docstring Lake.getLeanSysroot}

{docstring Lake.getLeanSrcDir}

{docstring Lake.getLeanLibDir}

{docstring Lake.getLeanIncludeDir}

{docstring Lake.getLeanSystemLibDir}

{docstring Lake.getLean}

{docstring Lake.getLeanc}

{docstring Lake.getLeanSharedLib}

{docstring Lake.getLeanAr}

{docstring Lake.getLeanCc}

{docstring Lake.getLeanCc?}

### Lake Install Helpers

{docstring Lake.getLakeInstall}

{docstring Lake.getLakeHome}

{docstring Lake.getLakeSrcDir}

{docstring Lake.getLakeLibDir}

{docstring Lake.getLake}

## Accessing the Workspace

Monads that provide access to information about the current Lake workspace have {name Lake.MonadWorkspace}`MonadWorkspace` instances.
In particular, there are instances for {name Lake.ScriptM}`ScriptM` and {name Lake.LakeM}`LakeM`.

```lean (show := false)
section
open Lake
#synth MonadWorkspace ScriptM

end
```

{docstring Lake.MonadWorkspace}

{docstring Lake.getRootPackage}

{docstring Lake.findPackage?}

{docstring Lake.findModule?}

{docstring Lake.findLeanExe?}

{docstring Lake.findLeanLib?}

{docstring Lake.findExternLib?}

{docstring Lake.getLeanPath}

{docstring Lake.getLeanSrcPath}

{docstring Lake.getSharedLibPath}

{docstring Lake.getAugmentedLeanPath}

{docstring Lake.getAugmentedLeanSrcPath }

{docstring Lake.getAugmentedSharedLibPath}

{docstring Lake.getAugmentedEnv}<|MERGE_RESOLUTION|>--- conflicted
+++ resolved
@@ -345,10 +345,6 @@
 ```lean (show := false)
 -- Always keep this in sync with the description below. It ensures that the list is complete.
 /--
-<<<<<<< HEAD
-info: #[`bc, `bc.o, `c, `c.o, `c.o.export, `c.o.noexport, `deps, `dynlib, `ilean, `imports, `leanArts, `o, `o.export,
-  `o.noexport, `olean, `precompileImports, `transImports]
-=======
 info: module.bc
 module.bc.o
 module.c
@@ -372,7 +368,6 @@
 module.precompileImports
 module.setup
 module.transImports
->>>>>>> 2bb2a5eb
 -/
 #guard_msgs in
 #eval Lake.initModuleFacetConfigs.toList.toArray.map (·.1) |>.qsort (·.toString < ·.toString) |>.forM (IO.println)
@@ -436,11 +431,7 @@
 
 : `bc`
 
-<<<<<<< HEAD
- The compiled LLVM bitcode file produced from the Lean compiler's C file
-=======
  LLVM bitcode file, produced by the Lean compiler.
->>>>>>> 2bb2a5eb
 
 : `c.o`
 
