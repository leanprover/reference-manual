--- conflicted
+++ resolved
@@ -978,11 +978,7 @@
 instance : Add NatInterval where
   add
     | ⟨lo1, hi1, le1⟩, ⟨lo2, hi2, le2⟩ =>
-<<<<<<< HEAD
-        ⟨lo1 + lo2, hi1 + hi2, by omega⟩
-=======
       ⟨lo1 + lo2, hi1 + hi2, by grind⟩
->>>>>>> 39f98573
 ```
 
 An {name}`OfNat` instance allows natural number literals to be used to represent intervals:
