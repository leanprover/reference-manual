--- conflicted
+++ resolved
@@ -1386,11 +1386,7 @@
   3 = 5
 ⊢ 3 = 3 ∨ 3 = 5
 ---
-<<<<<<< HEAD
-info: { val := 3, val2 := ?m.1504, ok := ⋯ } : OnlyThreeOrFive
-=======
 info: { val := 3, val2 := ?m.1542, ok := ⋯ } : OnlyThreeOrFive
->>>>>>> b5a465c1
 -/
 #guard_msgs in
 #check OnlyThreeOrFive.mk 3 ..
