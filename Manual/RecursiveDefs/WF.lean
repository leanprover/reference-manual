--- conflicted
+++ resolved
@@ -412,11 +412,7 @@
 
 * {tactic}`simp_arith`
 * {tactic}`assumption`
-<<<<<<< HEAD
-* theorems {name}`Nat.sub_succ_lt_self`, {name}`Nat.pred_lt_of_lt`, {name}`Nat.pred_lt`, which handle common arithmetic goals
-=======
 * theorems {name}`Nat.sub_succ_lt_self`, {name}`Nat.pred_lt_of_lt`, and {name}`Nat.pred_lt`, which handle common arithmetic goals
->>>>>>> 52892d39
 * {tactic}`omega`
 * {tactic}`array_get_dec` and {tactic}`array_mem_dec`, which prove that the size of array elements is less than the size of the array
 * {tactic}`sizeOf_list_dec` that the size of list elements is less than the size of the list
