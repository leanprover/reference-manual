--- conflicted
+++ resolved
@@ -250,12 +250,8 @@
 ```leanOutput oneOne
 failed to synthesize
   HAdd String Nat ?m.32
-<<<<<<< HEAD
-Additional diagnostic information may be available using the `set_option diagnostics true` command.
-=======
 
 Hint: Additional diagnostic information may be available using the `set_option diagnostics true` command.
->>>>>>> 2bb2a5eb
 ```
 Nonetheless, a partially-elaborated term is available:
 ```leanOutput oneOne
