/-
Copyright (c) 2025 Lean FRO LLC. All rights reserved.
Released under Apache 2.0 license as described in the file LICENSE.
Author: Joachim Breitner
-/

import Verso

import Manual.Meta.Attribute
import Manual.Meta.Basic
import Manual.Meta.CustomStyle
<<<<<<< HEAD
import Manual.Meta.Table
=======
>>>>>>> 54249418

open Lean Meta Elab
open Verso Doc Elab Manual
open Verso.Genre.Manual
open Verso.Genre.Manual.InlineLean (constTok)
open SubVerso.Highlighting Highlighted


namespace Manual

/--
A table for monotonicity lemmas. Likely some of this logic can be extracted to a helper
in `Manual/Meta/Table.lean`.
-/
private def mkInlineTable (rows : Array (Array Term)) (tag : Option String := none) : TermElabM Term := do
  if h : rows.size = 0 then
    throwError "Expected at least one row"
  else
    let columns := rows[0].size
    if columns = 0 then
      throwError "Expected at least one column"
    if rows.any (·.size != columns) then
      throwError s!"Expected all rows to have same number of columns, but got {rows.map (·.size)}"

    let blocks : Array Term :=
      #[ ← ``(Inline.text "Theorem"), ← ``(Inline.text "Pattern") ] ++
      rows.flatten
    -- The tag down here is relying on the coercion from `String` to `Tag`
    ``(Block.other (Block.table $(quote columns) (header := true) Option.none Option.none (tag := $(quote tag)))
        #[Block.ul #[$[Verso.Doc.ListItem.mk #[Block.para #[$blocks]]],*]])


section delabhelpers

/-!
To format the monotonicy lemma patterns, I’d like to clearly mark the monotone arguments from
the other arguments. So I define two gadgets with custom delaborators.
-/

def monoArg := @id
def otherArg := @id

open PrettyPrinter.Delaborator

@[app_delab monoArg] def delabMonoArg : Delab :=
  PrettyPrinter.Delaborator.withOverApp 2 `(·)
@[app_delab otherArg] def delabOtherArg : Delab :=
  PrettyPrinter.Delaborator.withOverApp 2 `(_)

end delabhelpers



@[block_role_expander monotonicityLemmas]
def monotonicityLemmas : BlockRoleExpander
  | #[], #[] => do
    let names := (Meta.Monotonicity.monotoneExt.getState (← getEnv)).values
    let names := names.qsort (toString · < toString ·)

    let rows : Array (Array Term) ← names.mapM fun name => do
      -- Extract the target pattern
      let ci ← getConstInfo name

      -- Omit the `Lean.Order` namespace, if present, to keep the table concise
      let nameStr := (name.replacePrefix `Lean.Order .anonymous).getString!
      let hl : Highlighted ← constTok name nameStr
      let nameStx ← `(Inline.other {Verso.Genre.Manual.InlineLean.Inline.name with data := ToJson.toJson $(quote hl)}
        #[Inline.code $(quote nameStr)])

      let patternStx : TSyntax `term ←
        forallTelescope ci.type fun _ concl => do
          unless concl.isAppOfArity ``Lean.Order.monotone 5 do
            throwError "Unexpected conclusion of {name}"
          let f := concl.appArg!
          unless f.isLambda do
            throwError "Unexpected conclusion of {name}"
          lambdaBoundedTelescope f 1 fun x call => do
            -- Monotone arguments are the free variables applied to `x`,
            -- Other arguments the other
            -- This is an ad-hoc transformation and may fail in cases more complex
            -- than we need right now (e.g. binders in the goal).
            let call' ← Meta.transform call (pre := fun e => do
              if e.isApp && e.appFn!.isFVar && e.appArg! == x[0]! then
                .done <$> mkAppM ``monoArg #[e]
              else if e.isFVar then
                .done <$> mkAppM ``otherArg #[e]
              else
                pure .continue)

            let hlCall ← withOptions (·.setBool `pp.tagAppFns true) do
              let fmt ← Lean.Widget.ppExprTagged call'
<<<<<<< HEAD
              renderTagged none fmt ⟨{}, false, []⟩
=======
              renderTagged none fmt ⟨{}, false, false, []⟩
>>>>>>> 54249418
            let fmt ← ppExpr call'
            ``(Inline.other (Verso.Genre.Manual.InlineLean.Inline.lean $(quote hlCall)) #[(Inline.code $(quote fmt.pretty))])

      pure #[nameStx, patternStx]

    let tableStx ← mkInlineTable rows (tag := "--monotonicity-lemma-table")
    let extraCss ← `(Block.other {Block.CSS with data := $(quote css)} #[])
    return #[extraCss, tableStx]
  | _, _ => throwError "Unexpected arguments"
where
  css := r#"
table#--monotonicity-lemma-table {
  border-collapse: collapse;
}
table#--monotonicity-lemma-table th {
  text-align: center;
}
table#--monotonicity-lemma-table th, table#--monotonicity-lemma-table th p {
  font-family: var(--verso-structure-font-family);
}
table#--monotonicity-lemma-table td:first-child {
  padding-bottom: 0.25em;
  padding-top: 0.25em;
  padding-left: 0;
  padding-right: 1.5em;
}
  "#

-- #eval do
--   let (ss, _) ← (monotonicityLemmas #[] #[]).run {} (.init .missing)
--   logInfo (ss[0]!.raw.prettyPrint)<|MERGE_RESOLUTION|>--- conflicted
+++ resolved
@@ -9,10 +9,6 @@
 import Manual.Meta.Attribute
 import Manual.Meta.Basic
 import Manual.Meta.CustomStyle
-<<<<<<< HEAD
-import Manual.Meta.Table
-=======
->>>>>>> 54249418
 
 open Lean Meta Elab
 open Verso Doc Elab Manual
@@ -104,11 +100,7 @@
 
             let hlCall ← withOptions (·.setBool `pp.tagAppFns true) do
               let fmt ← Lean.Widget.ppExprTagged call'
-<<<<<<< HEAD
-              renderTagged none fmt ⟨{}, false, []⟩
-=======
               renderTagged none fmt ⟨{}, false, false, []⟩
->>>>>>> 54249418
             let fmt ← ppExpr call'
             ``(Inline.other (Verso.Genre.Manual.InlineLean.Inline.lean $(quote hlCall)) #[(Inline.code $(quote fmt.pretty))])
 
