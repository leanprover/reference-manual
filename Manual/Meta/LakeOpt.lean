/-
Copyright (c) 2025 Lean FRO LLC. All rights reserved.
Released under Apache 2.0 license as described in the file LICENSE.
Author: David Thrane Christiansen
-/

import Lean.Elab.Command
import Lean.Elab.InfoTree

import Verso
import Verso.Doc.ArgParse
import Verso.Doc.Elab.Monad
import VersoManual
import Verso.Code

import Manual.Meta.Basic


open Lean Elab
open Verso ArgParse Doc Elab Genre.Manual Html Code Highlighted.WebAssets

namespace Manual

inductive LakeOptKind where
  | flag
  | option
deriving ToJson, FromJson, DecidableEq, Ord, Repr

def LakeOptKind.ns : LakeOptKind → String
  | .flag => "lake-flag"
  | .option => "lake-option"

open LakeOptKind in
instance : Quote LakeOptKind where
  quote
    | .flag => Syntax.mkCApp ``flag #[]
    | .option => Syntax.mkCApp ``option #[]

def Inline.lakeOptDef (name : String) (kind : LakeOptKind) (argMeta : Option String) : Inline where
  name := `Manual.lakeOptDef
  data := .arr #[.str name, toJson kind, toJson argMeta]

def Inline.lakeOpt (name : String) (original : String) : Inline where
  name := `Manual.lakeOpt
  data := .arr #[.str name, .str original]

def lakeOptDomain := `Manual.lakeOpt

structure LakeOptDefOpts where
  kind : LakeOptKind

def LakeOptDefOpts.parse [Monad m] [MonadError m] : ArgParse m LakeOptDefOpts :=
  LakeOptDefOpts.mk <$> .positional `kind optKind
where
  optKind : ValDesc m LakeOptKind := {
    description := "'flag' or 'option'",
    get
      | .name x =>
        match x.getId with
        | `flag => pure .flag
        | `option => pure .option
        | _ => throwErrorAt x "Expected 'flag' or 'option'"
      | .num x | .str x => throwErrorAt x "Expected 'flag' or 'option'"
  }

def lakeOptCss : String :=
r#"
.lake-opt a {
  color: inherit;
  text-decoration: currentcolor underline dotted;
}
.lake-opt a:hover {
  text-decoration: currentcolor underline solid;
}
"#

@[role_expander lakeOptDef]
def lakeOptDef : RoleExpander
  | args, inlines => do
    let {kind} ← LakeOptDefOpts.parse.run args
    let #[arg] := inlines
      | throwError "Expected exactly one argument"
    let `(inline|code( $name:str )) := arg
      | throwErrorAt arg "Expected code literal with the option or flag"
    let origName := name.getString
    let name := origName.takeWhile fun c => c == '-' || c.isAlphanum
    let valMeta := origName.drop name.length |>.dropWhile fun c => !c.isAlphanum

    pure #[← `(show Verso.Doc.Inline Verso.Genre.Manual from .other (Manual.Inline.lakeOptDef $(quote name) $(quote kind) $(quote (if valMeta.isEmpty then none else some valMeta : Option String))) #[Inline.code $(quote name)])]

@[inline_extension lakeOptDef]
def lakeOptDef.descr : InlineDescr where
  traverse id data _ := do
    let .arr #[.str name, jsonKind, _] := data
      | logError s!"Failed to deserialize metadata for Lake option def: {data}"; return none
    let .ok kind := fromJson? (α := LakeOptKind) jsonKind
      | logError s!"Failed to deserialize metadata for Lake option def '{name}' kind: {jsonKind}"; return none
    modify fun s =>
      s |>.saveDomainObject lakeOptDomain name id |>.saveDomainObjectData lakeOptDomain name jsonKind

    discard <| externalTag id (← read).path (kind.ns ++ name)

    pure none

  toTeX := none

  toHtml :=
    open Verso.Output.Html in
    some <| fun goB id data content => do
      let .arr #[.str name, _jsonKind, metadata] := data
        | HtmlT.logError s!"Failed to deserialize metadata for Lake option def: {data}"; content.mapM goB

      let idAttr := (← read).traverseState.htmlId id

      let .ok metadata := FromJson.fromJson? (α := Option String) metadata
        | HtmlT.logError s!"Failed to deserialize argument metadata for Lake option def: {metadata}"; content.mapM goB

      if let some mv := metadata then
        pure {{<code {{idAttr}} class="lake-opt">{{name}}"="{{mv}}</code>}}
      else
        pure {{<code {{idAttr}} class="lake-opt">{{name}}</code>}}

  localContentItem _ info _ := open Verso.Output.Html in do
    if let .arr #[.str name, _jsonKind, _meta] := info then
      pure #[(name, {{<code>{{name}}</code>}})]
    else throw s!"Expected three-element array with string first, got {info}"


@[role_expander lakeOpt]
def lakeOpt : RoleExpander
  | args, inlines => do
    let () ← ArgParse.done.run args
    let #[arg] := inlines
      | throwError "Expected exactly one argument"
    let `(inline|code( $name:str )) := arg
      | throwErrorAt arg "Expected code literal with the option or flag"
    let optName := name.getString.takeWhile fun c => c == '-' || c.isAlphanum

    pure #[← `(show Verso.Doc.Inline Verso.Genre.Manual from .other (Manual.Inline.lakeOpt $(quote optName) $(quote name.getString)) #[Inline.code $(quote name.getString)])]

@[inline_extension lakeOpt]
def lakeOpt.descr : InlineDescr where
  traverse _ _ _ := do
    pure none

  toTeX := none

  extraCss := [lakeOptCss]

  toHtml :=
    open Verso.Output.Html in
<<<<<<< HEAD
    some <| fun goB _ data content => do
=======
    some <| fun goB _id data content => do
>>>>>>> 52a22a4b
      let .arr #[.str name, .str original] := data
        | HtmlT.logError s!"Failed to deserialize metadata for Lake option ref: {data}"; content.mapM goB

      if let some obj := (← read).traverseState.getDomainObject? lakeOptDomain name then
        for id in obj.ids do
          if let some dest := (← read).traverseState.externalTags[id]? then
            return {{<code class="lake-opt"><a href={{dest.link}} class="lake-command">{{name}}</a>{{original.drop name.length}}</code>}}

      pure {{<code class="lake-opt">{{original}}</code>}}<|MERGE_RESOLUTION|>--- conflicted
+++ resolved
@@ -149,11 +149,7 @@
 
   toHtml :=
     open Verso.Output.Html in
-<<<<<<< HEAD
     some <| fun goB _ data content => do
-=======
-    some <| fun goB _id data content => do
->>>>>>> 52a22a4b
       let .arr #[.str name, .str original] := data
         | HtmlT.logError s!"Failed to deserialize metadata for Lake option ref: {data}"; content.mapM goB
 
