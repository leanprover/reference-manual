--- conflicted
+++ resolved
@@ -7,18 +7,10 @@
 open Lake DSL
 open System (FilePath)
 
-<<<<<<< HEAD
--- Note: not sure if this works: Idea is that `lake update` updates to lean-toolchain
--- to the correct one for the current Mathlib and then Verso is picked accordingly.
--- Most likely this is not as stable as it should be
-
 -- Using this assumes that each dependency has a tag of the form `v4.X.0`.
 def leanVersion : String := s!"v{Lean.versionString}"
 require "leanprover-community" / "mathlib" -- @ git leanVersion
 require verso from git "https://github.com/leanprover/verso.git" @ leanVersion
-=======
-require verso from git "https://github.com/leanprover/verso.git"@"main"
->>>>>>> 4ac37043
 
 package "verso-manual" where
   -- building the C code cost much more than the optimizations save
