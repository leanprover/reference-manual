import Lake
open Lake DSL

require verso from git "https://github.com/leanprover/verso"@"main"

package "verso-manual" where
<<<<<<< HEAD
  -- add package configuration options here
=======
  -- work around clang emitting invalid linker optimization hints that lld rejects
>>>>>>> 2113594e
  moreLinkArgs :=
    if System.Platform.isOSX then
      #["-Wl,-ignore_optimization_hints"]
    else #[]
<<<<<<< HEAD
=======

>>>>>>> 2113594e
lean_lib Manual where

def inputTextFile' (path : FilePath) : SpawnM (BuildJob FilePath) :=
  Job.async do (path, ·) <$> computeTrace (TextFilePath.mk path)

def figureDir : FilePath := "figures"
def figureOutDir : FilePath := "static/figures"

def ensureDir (dir : System.FilePath) : IO Unit := do
  if !(← dir.pathExists) then
    IO.FS.createDirAll dir
  if !(← dir.isDir) then
    throw (↑ s!"Not a directory: {dir}")


target figures : Array FilePath := do
  let files := (← figureDir.readDir).filterMap fun f =>
    match f.path.extension with
    | some "tex" => some f.path
    | _ => none
  let files := files.qsort (toString · < toString ·)
  let srcs ← BuildJob.collectArray (← liftM <| files.mapM inputTextFile')
  let traceFile := figureDir.join "lake.trace"
  liftM <| srcs.bindSync fun srcInfo depTrace => do
    buildUnlessUpToDate traceFile depTrace traceFile do
      for src in srcInfo do
        let some f := src.fileStem
          | continue
        proc { cmd := "lualatex", args := #[f], cwd := some figureDir} (quiet := true)
        proc { cmd := "lualatex", args := #[f], cwd := some figureDir} (quiet := true)
        proc { cmd := "lualatex", args := #[f], cwd := some figureDir} (quiet := true)
        proc { cmd := "lualatex", args := #[f], cwd := some figureDir} (quiet := true)
        proc { cmd := "pdftocairo", args := #["-svg", s!"{f}.pdf", s!"{f}.svg"], cwd := some figureDir} (quiet := true)

        ensureDir "static"
        ensureDir figureOutDir
        for fmt in ["pdf", "svg"] do
          IO.println s!"Format: {fmt}"
          let built := s!"{f}.{fmt}"
          IO.FS.withFile (figureDir.join built) .read fun h =>
            IO.FS.withFile (figureOutDir.join built) .write fun h' => do
              let mut buf ← h.read 1024
              while !buf.isEmpty do
                h'.write buf
                buf ← h.read 1024

    pure (srcInfo, depTrace)

@[default_target]
lean_exe "generate-manual" where
  extraDepTargets := #[`figures]
  root := `Main<|MERGE_RESOLUTION|>--- conflicted
+++ resolved
@@ -4,19 +4,12 @@
 require verso from git "https://github.com/leanprover/verso"@"main"
 
 package "verso-manual" where
-<<<<<<< HEAD
-  -- add package configuration options here
-=======
   -- work around clang emitting invalid linker optimization hints that lld rejects
->>>>>>> 2113594e
   moreLinkArgs :=
     if System.Platform.isOSX then
       #["-Wl,-ignore_optimization_hints"]
     else #[]
-<<<<<<< HEAD
-=======
 
->>>>>>> 2113594e
 lean_lib Manual where
 
 def inputTextFile' (path : FilePath) : SpawnM (BuildJob FilePath) :=
