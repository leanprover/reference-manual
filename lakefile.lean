--- conflicted
+++ resolved
@@ -8,7 +8,7 @@
 open Lake DSL
 open System (FilePath)
 
-require verso from git "https://github.com/leanprover/verso.git"@"nightly-testing"
+require verso from git "https://github.com/leanprover/verso.git"@"main"
 
 package "verso-manual" where
   -- building the C code cost much more than the optimizations save
@@ -207,11 +207,7 @@
   let mut idx := 0
   for line in lines do
     if line.startsWith "```" then
-<<<<<<< HEAD
-      let numTicks := line.takeWhile (· == '`') |>.positions.count
-=======
       let numTicks := line.takeWhile (· == '`') |>.chars.count
->>>>>>> d968ddf9
       match state with
       | .outsideCode =>
         let lang := line.drop numTicks |>.takeWhile (fun (c : Char) => ! c.isWhitespace)
