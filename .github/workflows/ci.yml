on:
    push:
        branches:
            - main
            - nightly-testing
            - "lean-pr-testing-*"
    pull_request:
        branches:
            - main
            - nightly-testing
    merge_group:
    release:
        types:
            - published
            - released

name: "Build and check HTML"

jobs:
<<<<<<< HEAD
  build:
    name: Build site and generate HTML
    runs-on: nscloud-ubuntu-22.04-amd64-8x16

    steps:
      - name: Display usage limits
        run: |
          ulimit -a

      - name: Install deps for figures (OS packages)
        run: |
          sudo apt update && sudo apt install -y poppler-utils

      - name: Install deps for figures (TeX)
        uses: zauguin/install-texlive@v4
        with:
          texlive_version: 2025
          packages: |
            scheme-small
            latex-bin
            fontspec
            standalone
            pgf
            pdftexcmds
            luatex85
            lualatex-math
            infwarerr
            ltxcmds
            xcolor
            fontawesome
            spath3
            inter
            epstopdf-pkg
            tex-gyre
            tex-gyre-math
            unicode-math
            amsmath
            sourcecodepro

      - name: Do we have lualatex?
        run: |
          lualatex --version

      - name: Install elan
        run: |
          set -o pipefail
          curl -sSfL https://github.com/leanprover/elan/releases/download/v4.1.2/elan-x86_64-unknown-linux-gnu.tar.gz | tar xz
          ./elan-init -y --default-toolchain none
          echo "$HOME/.elan/bin" >> "$GITHUB_PATH"

      - uses: actions/checkout@v4

      - name: Lean Version
        run: |
          lean --version

      - name: Cache .lake
        uses: actions/cache/restore@v4
        with:
          path: |
            .lake/packages
            .lake/build/bin
            .lake/build/ir
            .lake/build/lib
          key: ${{ runner.os }}-${{ hashFiles('lean-toolchain') }}-${{ hashFiles('lake-manifest.json') }}-${{ hashFiles('lakefile.lean') }}-${{ github.sha }}
          restore-keys: |
            ${{ runner.os }}-${{ hashFiles('lean-toolchain') }}-${{ hashFiles('lake-manifest.json') }}-${{ hashFiles('lakefile.lean') }}-${{ github.sha }}
            ${{ runner.os }}-${{ hashFiles('lean-toolchain') }}-${{ hashFiles('lake-manifest.json') }}-${{ hashFiles('lakefile.lean') }}
            ${{ runner.os }}-${{ hashFiles('lean-toolchain') }}-${{ hashFiles('lake-manifest.json') }}-
            ${{ runner.os }}-${{ hashFiles('lean-toolchain') }}-

      - name: Build figures
        run: |
          lake build figures

      - name: Build
        id: build
        run: |
          lake --no-ansi build 2>&1 | tee build.log
      - name: Generate build time summary
        if: always()  # Run even if build fails
        run: |
          # Create build times summary
          echo "## Build Times Summary" >> $GITHUB_STEP_SUMMARY
          echo "" >> $GITHUB_STEP_SUMMARY
          echo "Sorted by build time (longest first):" >> $GITHUB_STEP_SUMMARY
          echo "" >> $GITHUB_STEP_SUMMARY
          echo "| Component | Time |" >> $GITHUB_STEP_SUMMARY
          echo "|-----------|------|" >> $GITHUB_STEP_SUMMARY

          # Parse build output, convert times to seconds for sorting, then sort
          if [ -f build.log ]; then
          # Create temporary Python script
          cat > parse_times.py << 'EOF'
          import sys
          import re

          def time_to_seconds(time_str):
              if 'ms' in time_str:
                  return float(time_str.replace('ms', '')) / 1000
              elif 's' in time_str:
                  return float(time_str.replace('s', ''))
              return 0

          lines = []
          for line in sys.stdin:
              time_str, component = line.strip().split('|', 1)
              seconds = time_to_seconds(time_str)
              lines.append((seconds, time_str, component.strip()))

          lines.sort(reverse=True)

          for _, time_str, component in lines:
              print(f'| {component} | {time_str} |')
          EOF

            grep "[✔⚠].*Built.*(" build.log | \
            sed -E 's/.*Built ([^(]+) \(([^)]+)\).*/\2|\1/' | \
            python3 parse_times.py >> $GITHUB_STEP_SUMMARY

            rm parse_times.py
          else
            echo "No build log found" >> $GITHUB_STEP_SUMMARY
          fi

      - name: Save cache for .lake
        uses: actions/cache/save@v4
        with:
          path: |
            .lake/packages
            .lake/build/bin
            .lake/build/ir
            .lake/build/lib
          key: ${{ runner.os }}-${{ hashFiles('lean-toolchain') }}-${{ hashFiles('lake-manifest.json') }}-${{ hashFiles('lakefile.lean') }}-${{ github.sha }}

      - name: Generate HTML (non-release)
        if: github.event_name != 'release'
        run: |
          ./generate.sh --mode preview

      - name: Generate HTML (release)
        if: github.event_name == 'release'
        run: |
          VERSION=${GITHUB_REF#refs/tags/v}
          ./generate.sh --mode production --version "$VERSION"

      - name: Check Manual Examples are Isolated
        run: |
          scripts/check-examples-isolated.sh

      - name: Generate proofreading HTML
        if: github.event_name == 'pull_request'
        id: generate
        run: |
          ./generate.sh --mode preview --draft --output "_out/draft-site"

      - name: Report status to Lean PR
        if: always() && github.repository == 'leanprover/reference-manual'
        shell: bash
        env:
          TOKEN: ${{ secrets.LEAN_PR_TESTING }}
          GITHUB_CONTEXT: ${{ toJson(github) }}
          WORKFLOW_URL: https://github.com/${{ github.repository }}/actions/runs/${{ github.run_id }}
          BUILD_OUTCOME: ${{ steps.build.outcome }}
          GENERATE_OUTCOME: ${{ steps.generate.outcome }}
          NIGHTLY_TESTING_REPO: leanprover/reference-manual
        run: |
         scripts/lean-pr-testing-comments.sh lean

      - name: Save generated HTML to artifact storage
        uses: actions/upload-artifact@v4
        with:
          name: 'html'
          path: '_out/'
          retention-days: 5
          overwrite: true

      - name: Report word count
        run: |
          echo "Word Counts"
          echo "-----------"
          cat words.txt

      - name: Save word count
        run: |
          echo "# Word Counts" >> $GITHUB_STEP_SUMMARY
          echo "" >> $GITHUB_STEP_SUMMARY
          echo "\`\`\`" >> $GITHUB_STEP_SUMMARY
          cat words.txt >> $GITHUB_STEP_SUMMARY
          echo "\`\`\`" >> $GITHUB_STEP_SUMMARY

      # This saved number is used by a workflow_run trigger. It
      # manages labels that indicate the status of the built HTML.
      - name: Save PR number
        if: github.event_name == 'pull_request'
        run: |
          mkdir -p ./pr
          echo ${{ github.event.number }} > ./pr/NR
      - uses: actions/upload-artifact@v4
        if: github.event_name == 'pull_request'
        with:
          name: pr
          path: pr/

  deploy:
    name: Deploy release
    runs-on: ubuntu-latest
    needs: [build]
    if: github.event_name == 'release'
    outputs:
      ref-url: ${{ steps.deploy-release.outputs.deploy-url }}
    steps:
      - name: Get generated HTML from artifact storage
        uses: actions/download-artifact@v4
        with:
          name: 'html'
          path: '_out/'

      # deploy-alias computes a URL component for the PR preview. This
      # is so we can have a stable name to use for feedback on draft
      # material.
      - id: deploy-alias
        uses: actions/github-script@v7
        name: Compute Alias
        with:
          script: |
            if (process.env.PR) {
                return `pr-${process.env.PR}`
            } else {
                return 'deploy-preview-main';
            }
        env:
          PR: ${{ github.event.number }}

        # deploy-info computes metadata that's shown in the Netlify interface
        # about the deployment (for non-PR deploys)
      - id: deploy-info
        name: Compute Deployment Metadata
        if: github.event_name != 'pull_request'
        run: |
          set -e
          echo "message=$(git log -1 --pretty=format:"%s")" >> "$GITHUB_OUTPUT"

      # When a release is created in GH, push to the main site without proofreading info
      - name: Deploy releases when tags are pushed
        id: deploy-release
        uses: nwtgck/actions-netlify@v2.0
        if: github.event_name == 'release'
        with:
          publish-dir: _out/site/reference
          production-branch: main
          production-deploy: true
          github-token: ${{ secrets.GITHUB_TOKEN }}
          deploy-message: |
            Release from tag ${{ github.ref }}
          enable-commit-comment: false
          enable-pull-request-comment: false
          fails-without-credentials: true
        env:
          NETLIFY_AUTH_TOKEN: ${{ secrets.NETLIFY_AUTH_TOKEN }}
          NETLIFY_SITE_ID: "447031bf-9a96-4cee-831b-1f73599a7cb2"

  preview:
    name: Deploy preview
    runs-on: ubuntu-latest
    needs: [build]
    if: github.event_name == 'push' && github.ref_name == 'nightly-testing'
    steps:
      - name: Get generated HTML from artifact storage
        uses: actions/download-artifact@v4
        with:
          name: 'html'
          path: '_out/'

      - name: Deploy current draft
        id: deploy-draft
        uses: nwtgck/actions-netlify@v2.0
        with:
          publish-dir: _out/html-multi
          production-branch: main
          production-deploy: true
          github-token: ${{ secrets.GITHUB_TOKEN }}
          deploy-message: |
            ${{ format('preview of {0}', github.ref) }}
          enable-commit-comment: false
          enable-pull-request-comment: false
          github-deployment-description: |
            Latest draft (without proofreading info)
          fails-without-credentials: true
        env:
          NETLIFY_AUTH_TOKEN: ${{ secrets.NETLIFY_AUTH_TOKEN }}
          NETLIFY_SITE_ID: "32e0f63e-7a18-4bf9-87f4-713650c7db70"


  check-links:
    name: Check links
    runs-on: ubuntu-latest
    needs: [deploy]
    if: github.event_name == 'release'
    steps:
      - uses: actions/checkout@v4
        with:
          sparse-checkout: |
            .skip-link-check

      - name: Online link checker
        uses: filiph/linkcheck@2.0.23
        continue-on-error: true
        with:
          arguments: --skip-file .skip-link-check -e ${{ needs.deploy.outputs.ref-url }}

  prose-lint:
    name: Check prose
    runs-on: ubuntu-latest
    needs: [build]
    steps:
      - uses: actions/checkout@v4

      - name: Get generated HTML from artifact storage
        uses: actions/download-artifact@v4
        with:
          name: 'html'
          path: '_out/'

      - name: Install prose linter
        run: |
          sudo snap install vale

      - name: Preprocess HTML for prose linter
        run: |
          # First the HTML needs preprocessing to work well with Vale
          pushd _out
          python3 -m venv venv
          . venv/bin/activate
          pip install beautifulsoup4
          python ../.vale/scripts/rewrite_html.py html-multi html-vale
          popd

      - name: Prose linter
        run: |
          set -o pipefail
          vale --output JSON _out/html-vale/ | python .vale/scripts/report.py

  type-check-js:
    name: Check search JS code with TypeScript
    runs-on: ubuntu-latest
    needs: [build]
    steps:
      - uses: actions/checkout@v4

      - name: Get generated HTML from artifact storage
        uses: actions/download-artifact@v4
        with:
          name: 'html'
          path: '_out/'

      - name: Install TypeScript
        run: |
          sudo apt update && sudo apt install node-typescript

      - name: Type check the search bar code
        run: |
          cd _out/html-multi/-verso-search
          tsc --noEmit -p jsconfig.json

  link-check:
    name: Check local links
    runs-on: ubuntu-latest
    needs: [build]
    if: github.event_name == 'push' || github.event_name == 'pull_request'
    steps:
      - uses: actions/checkout@v4
        with:
          sparse-checkout: |
            .linkchecker

      - name: Get generated HTML from artifact storage
        uses: actions/download-artifact@v4
        with:
          name: 'html'
          path: '_out/'

      - name: Set up Python
        uses: actions/setup-python@v4
        with:
          python-version: '3.10'

      - name: Install LinkChecker
        run: |
          python -m pip install --upgrade pip
          pip install linkchecker

      - name: Run LinkChecker (local links only)
        run: |
          # Start custom HTTP server that sends LinkChecker header to bypass rate limiting
          python3 .linkchecker/server.py 8877 _out/site 2>/dev/null &

          # Wait for server to start
          sleep 2

          # Run linkchecker with low concurrency to avoid overwhelming Python's single-threaded HTTP server
          linkchecker --config=.linkchecker/linkcheckerrc --threads=5 'http://localhost:8877/'
=======
    build:
        name: Build site and generate HTML
        runs-on: nscloud-ubuntu-22.04-amd64-8x16

        steps:
            - name: Display usage limits
              run: |
                  ulimit -a

            - name: Install deps for figures (OS packages)
              run: |
                  sudo apt update && sudo apt install -y poppler-utils

            - name: Install deps for figures (TeX)
              uses: zauguin/install-texlive@v4
              with:
                  texlive_version: 2025
                  packages: |
                      scheme-small
                      latex-bin
                      fontspec
                      standalone
                      pgf
                      pdftexcmds
                      luatex85
                      lualatex-math
                      infwarerr
                      ltxcmds
                      xcolor
                      fontawesome
                      spath3
                      inter
                      epstopdf-pkg
                      tex-gyre
                      tex-gyre-math
                      unicode-math
                      amsmath
                      sourcecodepro

            - name: Do we have lualatex?
              run: |
                  lualatex --version

            - name: Install elan
              run: |
                  set -o pipefail
                  curl -sSfL https://github.com/leanprover/elan/releases/download/v4.1.2/elan-x86_64-unknown-linux-gnu.tar.gz | tar xz
                  ./elan-init -y --default-toolchain none
                  echo "$HOME/.elan/bin" >> "$GITHUB_PATH"

            - uses: actions/checkout@v4

            - name: Lean Version
              run: |
                  lean --version

            - name: Cache .lake
              uses: actions/cache/restore@v4
              with:
                  path: |
                      .lake/packages
                      .lake/build/bin
                      .lake/build/ir
                      .lake/build/lib
                  key:
                      ${{ runner.os }}-${{ hashFiles('lean-toolchain') }}-${{
                      hashFiles('lake-manifest.json') }}-${{ hashFiles('lakefile.lean') }}-${{
                      github.sha }}
                  restore-keys: |
                      ${{ runner.os }}-${{ hashFiles('lean-toolchain') }}-${{ hashFiles('lake-manifest.json') }}-${{ hashFiles('lakefile.lean') }}-${{ github.sha }}
                      ${{ runner.os }}-${{ hashFiles('lean-toolchain') }}-${{ hashFiles('lake-manifest.json') }}-${{ hashFiles('lakefile.lean') }}
                      ${{ runner.os }}-${{ hashFiles('lean-toolchain') }}-${{ hashFiles('lake-manifest.json') }}-
                      ${{ runner.os }}-${{ hashFiles('lean-toolchain') }}-

            - name: Build figures
              run: |
                  lake build figures

            - name: Build
              id: build
              run: |
                  lake --no-ansi build 2>&1 | tee build.log
            - name: Generate build time summary
              if: always() # Run even if build fails
              run: |
                  # Create build times summary
                  echo "## Build Times Summary" >> $GITHUB_STEP_SUMMARY
                  echo "" >> $GITHUB_STEP_SUMMARY
                  echo "Sorted by build time (longest first):" >> $GITHUB_STEP_SUMMARY
                  echo "" >> $GITHUB_STEP_SUMMARY
                  echo "| Component | Time |" >> $GITHUB_STEP_SUMMARY
                  echo "|-----------|------|" >> $GITHUB_STEP_SUMMARY

                  # Parse build output, convert times to seconds for sorting, then sort
                  if [ -f build.log ]; then
                  # Create temporary Python script
                  cat > parse_times.py << 'EOF'
                  import sys
                  import re

                  def time_to_seconds(time_str):
                      if 'ms' in time_str:
                          return float(time_str.replace('ms', '')) / 1000
                      elif 's' in time_str:
                          return float(time_str.replace('s', ''))
                      return 0

                  lines = []
                  for line in sys.stdin:
                      time_str, component = line.strip().split('|', 1)
                      seconds = time_to_seconds(time_str)
                      lines.append((seconds, time_str, component.strip()))

                  lines.sort(reverse=True)

                  for _, time_str, component in lines:
                      print(f'| {component} | {time_str} |')
                  EOF

                    grep "[✔⚠].*Built.*(" build.log | \
                    sed -E 's/.*Built ([^(]+) \(([^)]+)\).*/\2|\1/' | \
                    python3 parse_times.py >> $GITHUB_STEP_SUMMARY

                    rm parse_times.py
                  else
                    echo "No build log found" >> $GITHUB_STEP_SUMMARY
                  fi

            - name: Save cache for .lake
              uses: actions/cache/save@v4
              with:
                  path: |
                      .lake/packages
                      .lake/build/bin
                      .lake/build/ir
                      .lake/build/lib
                  key:
                      ${{ runner.os }}-${{ hashFiles('lean-toolchain') }}-${{
                      hashFiles('lake-manifest.json') }}-${{ hashFiles('lakefile.lean') }}-${{
                      github.sha }}

            - name: Generate HTML (non-release)
              if: github.event_name != 'release'
              run: |
                  lake --quiet exe generate-manual --depth 2 --with-word-count "words.txt" --verbose --without-html-single

            - name: Generate HTML (release)
              if: github.event_name == 'release'
              run: |
                  lake --quiet exe generate-manual --depth 2 --with-word-count "words.txt" --verbose --without-html-single

            - name: Check Manual Examples are Isolated
              run: |
                  scripts/check-examples-isolated.sh

            - name: Generate proofreading HTML
              if: github.event_name == 'pull_request'
              id: generate
              run: |
                  lake --quiet exe generate-manual --depth 2 --verbose --draft --without-html-single --output "_out/draft"

            - name: Report status to Lean PR
              if: always() && github.repository == 'leanprover/reference-manual'
              shell: bash
              env:
                  TOKEN: ${{ secrets.LEAN_PR_TESTING }}
                  GITHUB_CONTEXT: ${{ toJson(github) }}
                  WORKFLOW_URL:
                      https://github.com/${{ github.repository }}/actions/runs/${{ github.run_id }}
                  BUILD_OUTCOME: ${{ steps.build.outcome }}
                  GENERATE_OUTCOME: ${{ steps.generate.outcome }}
                  NIGHTLY_TESTING_REPO: leanprover/reference-manual
              run: |
                  scripts/lean-pr-testing-comments.sh lean

            - name: Save generated HTML to artifact storage
              uses: actions/upload-artifact@v4
              with:
                  name: "html"
                  path: "_out/"
                  retention-days: 5
                  overwrite: true

            - name: Report word count
              run: |
                  echo "Word Counts"
                  echo "-----------"
                  cat words.txt

            - name: Save word count
              run: |
                  echo "# Word Counts" >> $GITHUB_STEP_SUMMARY
                  echo "" >> $GITHUB_STEP_SUMMARY
                  echo "\`\`\`" >> $GITHUB_STEP_SUMMARY
                  cat words.txt >> $GITHUB_STEP_SUMMARY
                  echo "\`\`\`" >> $GITHUB_STEP_SUMMARY

            - name: Set up Python for link checker
              if: github.event_name == 'push' || github.event_name == 'pull_request'
              uses: actions/setup-python@v4
              with:
                  python-version: "3.10"

            - name: Install LinkChecker
              if: github.event_name == 'push' || github.event_name == 'pull_request'
              run: |
                  python -m pip install --upgrade pip
                  pip install linkchecker

            - name: Run LinkChecker (local links only)
              if: github.event_name == 'push' || github.event_name == 'pull_request'
              run: |
                  linkchecker --config=.linkchecker/linkcheckerrc './_out/html-multi/'

            # This saved number is used by a workflow_run trigger. It
            # manages labels that indicate the status of the built HTML.
            - name: Save PR number
              if: github.event_name == 'pull_request'
              run: |
                  mkdir -p ./pr
                  echo ${{ github.event.number }} > ./pr/NR
            - uses: actions/upload-artifact@v4
              if: github.event_name == 'pull_request'
              with:
                  name: pr
                  path: pr/

    deploy:
        name: Deploy release
        runs-on: ubuntu-latest
        needs: [build]
        if: github.event_name == 'release'
        outputs:
            ref-url: ${{ steps.deploy-release.outputs.deploy-url }}
        steps:
            - name: Get generated HTML from artifact storage
              uses: actions/download-artifact@v4
              with:
                  name: "html"
                  path: "_out/"

            # deploy-alias computes a URL component for the PR preview. This
            # is so we can have a stable name to use for feedback on draft
            # material.
            - id: deploy-alias
              uses: actions/github-script@v7
              name: Compute Alias
              with:
                  script: |
                      if (process.env.PR) {
                          return `pr-${process.env.PR}`
                      } else {
                          return 'deploy-preview-main';
                      }
              env:
                  PR: ${{ github.event.number }}

              # deploy-info computes metadata that's shown in the Netlify interface
              # about the deployment (for non-PR deploys)
            - id: deploy-info
              name: Compute Deployment Metadata
              if: github.event_name != 'pull_request'
              run: |
                  set -e
                  echo "message=$(git log -1 --pretty=format:"%s")" >> "$GITHUB_OUTPUT"

            # When a release is created in GH, push to the main site without proofreading info
            - name: Deploy releases when tags are pushed
              id: deploy-release
              uses: nwtgck/actions-netlify@v2.0
              if: github.event_name == 'release'
              with:
                  publish-dir: _out/html-multi
                  production-branch: main
                  production-deploy: true
                  github-token: ${{ secrets.GITHUB_TOKEN }}
                  deploy-message: |
                      Release from tag ${{ github.ref }}
                  enable-commit-comment: false
                  enable-pull-request-comment: false
                  fails-without-credentials: true
              env:
                  NETLIFY_AUTH_TOKEN: ${{ secrets.NETLIFY_AUTH_TOKEN }}
                  NETLIFY_SITE_ID: "447031bf-9a96-4cee-831b-1f73599a7cb2"

    preview:
        name: Deploy preview
        runs-on: ubuntu-latest
        needs: [build]
        if: github.event_name == 'push' && github.ref_name == 'nightly-testing'
        steps:
            - name: Get generated HTML from artifact storage
              uses: actions/download-artifact@v4
              with:
                  name: "html"
                  path: "_out/"

            - name: Deploy current draft
              id: deploy-draft
              uses: nwtgck/actions-netlify@v2.0
              with:
                  publish-dir: _out/html-multi
                  production-branch: main
                  production-deploy: true
                  github-token: ${{ secrets.GITHUB_TOKEN }}
                  deploy-message: |
                      ${{ format('preview of {0}', github.ref) }}
                  enable-commit-comment: false
                  enable-pull-request-comment: false
                  github-deployment-description: |
                      Latest draft (without proofreading info)
                  fails-without-credentials: true
              env:
                  NETLIFY_AUTH_TOKEN: ${{ secrets.NETLIFY_AUTH_TOKEN }}
                  NETLIFY_SITE_ID: "32e0f63e-7a18-4bf9-87f4-713650c7db70"

    check-links:
        name: Check links
        runs-on: ubuntu-latest
        needs: [deploy]
        if: github.event_name == 'release'
        steps:
            - uses: actions/checkout@v4
              with:
                  sparse-checkout: |
                      .skip-link-check

            - name: Online link checker
              uses: filiph/linkcheck@2.0.23
              continue-on-error: true
              with:
                  arguments: --skip-file .skip-link-check -e ${{ needs.deploy.outputs.ref-url }}

    prose-lint:
        name: Check prose
        runs-on: ubuntu-latest
        needs: [build]
        steps:
            - uses: actions/checkout@v4

            - name: Get generated HTML from artifact storage
              uses: actions/download-artifact@v4
              with:
                  name: "html"
                  path: "_out/"

            - name: Install prose linter
              run: |
                  sudo snap install vale

            - name: Preprocess HTML for prose linter
              run: |
                  # First the HTML needs preprocessing to work well with Vale
                  pushd _out
                  python3 -m venv venv
                  . venv/bin/activate
                  pip install beautifulsoup4
                  python ../.vale/scripts/rewrite_html.py html-multi html-vale
                  popd

            - name: Prose linter
              run: |
                  set -o pipefail
                  vale --output JSON _out/html-vale/ | python .vale/scripts/report.py

    type-check-js:
        name: Check search JS code with TypeScript
        runs-on: ubuntu-latest
        needs: [build]
        steps:
            - uses: actions/checkout@v4

            - name: Get generated HTML from artifact storage
              uses: actions/download-artifact@v4
              with:
                  name: "html"
                  path: "_out/"

            - name: Install TypeScript
              run: |
                  sudo apt update && sudo apt install node-typescript

            - name: Type check the search bar code
              run: |
                  cd _out/html-multi/-verso-search
                  tsc --noEmit -p jsconfig.json
>>>>>>> 213d4f20
<|MERGE_RESOLUTION|>--- conflicted
+++ resolved
@@ -17,410 +17,6 @@
 name: "Build and check HTML"
 
 jobs:
-<<<<<<< HEAD
-  build:
-    name: Build site and generate HTML
-    runs-on: nscloud-ubuntu-22.04-amd64-8x16
-
-    steps:
-      - name: Display usage limits
-        run: |
-          ulimit -a
-
-      - name: Install deps for figures (OS packages)
-        run: |
-          sudo apt update && sudo apt install -y poppler-utils
-
-      - name: Install deps for figures (TeX)
-        uses: zauguin/install-texlive@v4
-        with:
-          texlive_version: 2025
-          packages: |
-            scheme-small
-            latex-bin
-            fontspec
-            standalone
-            pgf
-            pdftexcmds
-            luatex85
-            lualatex-math
-            infwarerr
-            ltxcmds
-            xcolor
-            fontawesome
-            spath3
-            inter
-            epstopdf-pkg
-            tex-gyre
-            tex-gyre-math
-            unicode-math
-            amsmath
-            sourcecodepro
-
-      - name: Do we have lualatex?
-        run: |
-          lualatex --version
-
-      - name: Install elan
-        run: |
-          set -o pipefail
-          curl -sSfL https://github.com/leanprover/elan/releases/download/v4.1.2/elan-x86_64-unknown-linux-gnu.tar.gz | tar xz
-          ./elan-init -y --default-toolchain none
-          echo "$HOME/.elan/bin" >> "$GITHUB_PATH"
-
-      - uses: actions/checkout@v4
-
-      - name: Lean Version
-        run: |
-          lean --version
-
-      - name: Cache .lake
-        uses: actions/cache/restore@v4
-        with:
-          path: |
-            .lake/packages
-            .lake/build/bin
-            .lake/build/ir
-            .lake/build/lib
-          key: ${{ runner.os }}-${{ hashFiles('lean-toolchain') }}-${{ hashFiles('lake-manifest.json') }}-${{ hashFiles('lakefile.lean') }}-${{ github.sha }}
-          restore-keys: |
-            ${{ runner.os }}-${{ hashFiles('lean-toolchain') }}-${{ hashFiles('lake-manifest.json') }}-${{ hashFiles('lakefile.lean') }}-${{ github.sha }}
-            ${{ runner.os }}-${{ hashFiles('lean-toolchain') }}-${{ hashFiles('lake-manifest.json') }}-${{ hashFiles('lakefile.lean') }}
-            ${{ runner.os }}-${{ hashFiles('lean-toolchain') }}-${{ hashFiles('lake-manifest.json') }}-
-            ${{ runner.os }}-${{ hashFiles('lean-toolchain') }}-
-
-      - name: Build figures
-        run: |
-          lake build figures
-
-      - name: Build
-        id: build
-        run: |
-          lake --no-ansi build 2>&1 | tee build.log
-      - name: Generate build time summary
-        if: always()  # Run even if build fails
-        run: |
-          # Create build times summary
-          echo "## Build Times Summary" >> $GITHUB_STEP_SUMMARY
-          echo "" >> $GITHUB_STEP_SUMMARY
-          echo "Sorted by build time (longest first):" >> $GITHUB_STEP_SUMMARY
-          echo "" >> $GITHUB_STEP_SUMMARY
-          echo "| Component | Time |" >> $GITHUB_STEP_SUMMARY
-          echo "|-----------|------|" >> $GITHUB_STEP_SUMMARY
-
-          # Parse build output, convert times to seconds for sorting, then sort
-          if [ -f build.log ]; then
-          # Create temporary Python script
-          cat > parse_times.py << 'EOF'
-          import sys
-          import re
-
-          def time_to_seconds(time_str):
-              if 'ms' in time_str:
-                  return float(time_str.replace('ms', '')) / 1000
-              elif 's' in time_str:
-                  return float(time_str.replace('s', ''))
-              return 0
-
-          lines = []
-          for line in sys.stdin:
-              time_str, component = line.strip().split('|', 1)
-              seconds = time_to_seconds(time_str)
-              lines.append((seconds, time_str, component.strip()))
-
-          lines.sort(reverse=True)
-
-          for _, time_str, component in lines:
-              print(f'| {component} | {time_str} |')
-          EOF
-
-            grep "[✔⚠].*Built.*(" build.log | \
-            sed -E 's/.*Built ([^(]+) \(([^)]+)\).*/\2|\1/' | \
-            python3 parse_times.py >> $GITHUB_STEP_SUMMARY
-
-            rm parse_times.py
-          else
-            echo "No build log found" >> $GITHUB_STEP_SUMMARY
-          fi
-
-      - name: Save cache for .lake
-        uses: actions/cache/save@v4
-        with:
-          path: |
-            .lake/packages
-            .lake/build/bin
-            .lake/build/ir
-            .lake/build/lib
-          key: ${{ runner.os }}-${{ hashFiles('lean-toolchain') }}-${{ hashFiles('lake-manifest.json') }}-${{ hashFiles('lakefile.lean') }}-${{ github.sha }}
-
-      - name: Generate HTML (non-release)
-        if: github.event_name != 'release'
-        run: |
-          ./generate.sh --mode preview
-
-      - name: Generate HTML (release)
-        if: github.event_name == 'release'
-        run: |
-          VERSION=${GITHUB_REF#refs/tags/v}
-          ./generate.sh --mode production --version "$VERSION"
-
-      - name: Check Manual Examples are Isolated
-        run: |
-          scripts/check-examples-isolated.sh
-
-      - name: Generate proofreading HTML
-        if: github.event_name == 'pull_request'
-        id: generate
-        run: |
-          ./generate.sh --mode preview --draft --output "_out/draft-site"
-
-      - name: Report status to Lean PR
-        if: always() && github.repository == 'leanprover/reference-manual'
-        shell: bash
-        env:
-          TOKEN: ${{ secrets.LEAN_PR_TESTING }}
-          GITHUB_CONTEXT: ${{ toJson(github) }}
-          WORKFLOW_URL: https://github.com/${{ github.repository }}/actions/runs/${{ github.run_id }}
-          BUILD_OUTCOME: ${{ steps.build.outcome }}
-          GENERATE_OUTCOME: ${{ steps.generate.outcome }}
-          NIGHTLY_TESTING_REPO: leanprover/reference-manual
-        run: |
-         scripts/lean-pr-testing-comments.sh lean
-
-      - name: Save generated HTML to artifact storage
-        uses: actions/upload-artifact@v4
-        with:
-          name: 'html'
-          path: '_out/'
-          retention-days: 5
-          overwrite: true
-
-      - name: Report word count
-        run: |
-          echo "Word Counts"
-          echo "-----------"
-          cat words.txt
-
-      - name: Save word count
-        run: |
-          echo "# Word Counts" >> $GITHUB_STEP_SUMMARY
-          echo "" >> $GITHUB_STEP_SUMMARY
-          echo "\`\`\`" >> $GITHUB_STEP_SUMMARY
-          cat words.txt >> $GITHUB_STEP_SUMMARY
-          echo "\`\`\`" >> $GITHUB_STEP_SUMMARY
-
-      # This saved number is used by a workflow_run trigger. It
-      # manages labels that indicate the status of the built HTML.
-      - name: Save PR number
-        if: github.event_name == 'pull_request'
-        run: |
-          mkdir -p ./pr
-          echo ${{ github.event.number }} > ./pr/NR
-      - uses: actions/upload-artifact@v4
-        if: github.event_name == 'pull_request'
-        with:
-          name: pr
-          path: pr/
-
-  deploy:
-    name: Deploy release
-    runs-on: ubuntu-latest
-    needs: [build]
-    if: github.event_name == 'release'
-    outputs:
-      ref-url: ${{ steps.deploy-release.outputs.deploy-url }}
-    steps:
-      - name: Get generated HTML from artifact storage
-        uses: actions/download-artifact@v4
-        with:
-          name: 'html'
-          path: '_out/'
-
-      # deploy-alias computes a URL component for the PR preview. This
-      # is so we can have a stable name to use for feedback on draft
-      # material.
-      - id: deploy-alias
-        uses: actions/github-script@v7
-        name: Compute Alias
-        with:
-          script: |
-            if (process.env.PR) {
-                return `pr-${process.env.PR}`
-            } else {
-                return 'deploy-preview-main';
-            }
-        env:
-          PR: ${{ github.event.number }}
-
-        # deploy-info computes metadata that's shown in the Netlify interface
-        # about the deployment (for non-PR deploys)
-      - id: deploy-info
-        name: Compute Deployment Metadata
-        if: github.event_name != 'pull_request'
-        run: |
-          set -e
-          echo "message=$(git log -1 --pretty=format:"%s")" >> "$GITHUB_OUTPUT"
-
-      # When a release is created in GH, push to the main site without proofreading info
-      - name: Deploy releases when tags are pushed
-        id: deploy-release
-        uses: nwtgck/actions-netlify@v2.0
-        if: github.event_name == 'release'
-        with:
-          publish-dir: _out/site/reference
-          production-branch: main
-          production-deploy: true
-          github-token: ${{ secrets.GITHUB_TOKEN }}
-          deploy-message: |
-            Release from tag ${{ github.ref }}
-          enable-commit-comment: false
-          enable-pull-request-comment: false
-          fails-without-credentials: true
-        env:
-          NETLIFY_AUTH_TOKEN: ${{ secrets.NETLIFY_AUTH_TOKEN }}
-          NETLIFY_SITE_ID: "447031bf-9a96-4cee-831b-1f73599a7cb2"
-
-  preview:
-    name: Deploy preview
-    runs-on: ubuntu-latest
-    needs: [build]
-    if: github.event_name == 'push' && github.ref_name == 'nightly-testing'
-    steps:
-      - name: Get generated HTML from artifact storage
-        uses: actions/download-artifact@v4
-        with:
-          name: 'html'
-          path: '_out/'
-
-      - name: Deploy current draft
-        id: deploy-draft
-        uses: nwtgck/actions-netlify@v2.0
-        with:
-          publish-dir: _out/html-multi
-          production-branch: main
-          production-deploy: true
-          github-token: ${{ secrets.GITHUB_TOKEN }}
-          deploy-message: |
-            ${{ format('preview of {0}', github.ref) }}
-          enable-commit-comment: false
-          enable-pull-request-comment: false
-          github-deployment-description: |
-            Latest draft (without proofreading info)
-          fails-without-credentials: true
-        env:
-          NETLIFY_AUTH_TOKEN: ${{ secrets.NETLIFY_AUTH_TOKEN }}
-          NETLIFY_SITE_ID: "32e0f63e-7a18-4bf9-87f4-713650c7db70"
-
-
-  check-links:
-    name: Check links
-    runs-on: ubuntu-latest
-    needs: [deploy]
-    if: github.event_name == 'release'
-    steps:
-      - uses: actions/checkout@v4
-        with:
-          sparse-checkout: |
-            .skip-link-check
-
-      - name: Online link checker
-        uses: filiph/linkcheck@2.0.23
-        continue-on-error: true
-        with:
-          arguments: --skip-file .skip-link-check -e ${{ needs.deploy.outputs.ref-url }}
-
-  prose-lint:
-    name: Check prose
-    runs-on: ubuntu-latest
-    needs: [build]
-    steps:
-      - uses: actions/checkout@v4
-
-      - name: Get generated HTML from artifact storage
-        uses: actions/download-artifact@v4
-        with:
-          name: 'html'
-          path: '_out/'
-
-      - name: Install prose linter
-        run: |
-          sudo snap install vale
-
-      - name: Preprocess HTML for prose linter
-        run: |
-          # First the HTML needs preprocessing to work well with Vale
-          pushd _out
-          python3 -m venv venv
-          . venv/bin/activate
-          pip install beautifulsoup4
-          python ../.vale/scripts/rewrite_html.py html-multi html-vale
-          popd
-
-      - name: Prose linter
-        run: |
-          set -o pipefail
-          vale --output JSON _out/html-vale/ | python .vale/scripts/report.py
-
-  type-check-js:
-    name: Check search JS code with TypeScript
-    runs-on: ubuntu-latest
-    needs: [build]
-    steps:
-      - uses: actions/checkout@v4
-
-      - name: Get generated HTML from artifact storage
-        uses: actions/download-artifact@v4
-        with:
-          name: 'html'
-          path: '_out/'
-
-      - name: Install TypeScript
-        run: |
-          sudo apt update && sudo apt install node-typescript
-
-      - name: Type check the search bar code
-        run: |
-          cd _out/html-multi/-verso-search
-          tsc --noEmit -p jsconfig.json
-
-  link-check:
-    name: Check local links
-    runs-on: ubuntu-latest
-    needs: [build]
-    if: github.event_name == 'push' || github.event_name == 'pull_request'
-    steps:
-      - uses: actions/checkout@v4
-        with:
-          sparse-checkout: |
-            .linkchecker
-
-      - name: Get generated HTML from artifact storage
-        uses: actions/download-artifact@v4
-        with:
-          name: 'html'
-          path: '_out/'
-
-      - name: Set up Python
-        uses: actions/setup-python@v4
-        with:
-          python-version: '3.10'
-
-      - name: Install LinkChecker
-        run: |
-          python -m pip install --upgrade pip
-          pip install linkchecker
-
-      - name: Run LinkChecker (local links only)
-        run: |
-          # Start custom HTTP server that sends LinkChecker header to bypass rate limiting
-          python3 .linkchecker/server.py 8877 _out/site 2>/dev/null &
-
-          # Wait for server to start
-          sleep 2
-
-          # Run linkchecker with low concurrency to avoid overwhelming Python's single-threaded HTTP server
-          linkchecker --config=.linkchecker/linkcheckerrc --threads=5 'http://localhost:8877/'
-=======
     build:
         name: Build site and generate HTML
         runs-on: nscloud-ubuntu-22.04-amd64-8x16
@@ -565,7 +161,7 @@
             - name: Generate HTML (non-release)
               if: github.event_name != 'release'
               run: |
-                  lake --quiet exe generate-manual --depth 2 --with-word-count "words.txt" --verbose --without-html-single
+                ./generate.sh --mode preview
 
             - name: Generate HTML (release)
               if: github.event_name == 'release'
@@ -806,5 +402,4 @@
             - name: Type check the search bar code
               run: |
                   cd _out/html-multi/-verso-search
-                  tsc --noEmit -p jsconfig.json
->>>>>>> 213d4f20
+                  tsc --noEmit -p jsconfig.json